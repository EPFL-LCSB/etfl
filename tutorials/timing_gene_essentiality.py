--- conflicted
+++ resolved
@@ -97,10 +97,7 @@
     # /!\ Also, integer 0 will get the reaction number 0 !
     # We need to use optlang's symbolic 0
     model.objective = optlang.symbolics.Zero
-<<<<<<< HEAD
-=======
 
->>>>>>> f3eccd19
 
     for g in tqdm(model.genes):
         with model as model:

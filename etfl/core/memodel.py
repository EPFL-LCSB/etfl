# -*- coding:utf-8 -*-
"""
.. module:: ETFL
   :platform: Unix, Windows
   :synopsis: flux balance models accounting for expression, thermodynamics, and resource allocation constraints

.. moduleauthor:: ETFL team

Core for the ME-part

"""

import numpy as np
import optlang
import pandas as pd
import sympy
from cobra import Model, Reaction, Gene
from cobra.core import Solution, DictList
from collections import defaultdict, OrderedDict
from Bio.SeqUtils import molecular_weight

from tqdm import tqdm

from ..utils.parsing import parse_gpr
from ..utils.utils import replace_by_enzymatic_reaction, replace_by_me_gene
from .genes import ExpressedGene
from .dna import DNA
from .rna  import mRNA,rRNA, tRNA
from .enzyme import Enzyme, Peptide
from .reactions import EnzymaticReaction, ProteinComplexation, \
    TranslationReaction, TranscriptionReaction, DegradationReaction, DNAFormation
from .expression import build_trna_charging, enzymes_to_gpr_no_stoichiometry, \
    make_stoich_from_aa_sequence, make_stoich_from_nt_sequence, \
    degrade_peptide, degrade_mrna, _extract_trna_from_reaction
from ..optim.constraints import CatalyticConstraint, ForwardCatalyticConstraint,\
    BackwardCatalyticConstraint, EnzymeMassBalance, \
    rRNAMassBalance, mRNAMassBalance, tRNAMassBalance, DNAMassBalance, \
    GrowthCoupling, TotalCapacity, ExpressionCoupling, EnzymeRatio, \
    GrowthChoice, EnzymeDegradation, mRNADegradation,\
    LinearizationConstraint, SynthesisConstraint, SOS1Constraint,\
    InterpolationConstraint, RNAPAllocation
from ..optim.variables import ModelVariable, GrowthActivation, \
    EnzymeVariable, LinearizationVariable, RibosomeUsage, RNAPUsage, \
    FreeEnzyme, BinaryActivator, InterpolationVariable, DNAVariable, \
    GrowthRate, GenericVariable

from .allocation import add_dummy_expression,add_dummy_mrna,add_dummy_peptide,\
    add_dummy_protein, add_interpolation_variables

from pytfa.core.model import LCSBModel
from pytfa.optim.reformulation import petersen_linearization
from pytfa.optim.utils import chunk_sum, symbol_sum
from pytfa.utils.logger import get_bistream_logger
from pytfa.utils.str import camel2underscores
from pytfa.optim.utils import copy_solver_configuration


class MEModel(LCSBModel, Model):
    def __init__(self, model=Model(), name = None,
                 growth_reaction='',
                 mu_range = None, n_mu_bins = 1,
                 big_M = 1000,
                 *args, **kwargs):

        """


        :param model: The input model
        :type model: cobra.Model
        :param mu:  (Facultative) Mean growth rate to constraint the model
        :param mu_error: (Facultative) Absolute error on mu to constraint the model
        :type mu_error: float > 0
        :param mu_range: (Facultative) Min-Max growth rate to constraint the model
        :type mu_range: tuple (l,u)
        :param n_mu_bins: (Facultative) In how many intervals to separate the
                        growth rate for the linearization
        :param args:
        :param kwargs:

        """

        name = 'ETFL_' + name if name is not None else 'ETFL_model'

        LCSBModel.__init__(self, model, name)

        self.logger = get_bistream_logger('ME model' + str(self.name))
        self.parent = model
        if model is not None:
            self.sanitize_varnames()

        self.init_etfl(big_M, growth_reaction, mu_range,
                       n_mu_bins, name)

    def init_etfl(self, big_M, growth_reaction, mu_range, n_mu_bins, name):

        self.big_M = big_M
        self._var_dict = dict()
        self._cons_dict = dict()
        self.logger.info('# ETFL Model {} initialized'.format(name))
        self._growth_reaction_id = growth_reaction
        self._mu_range = mu_range
        self._n_mu_bins = n_mu_bins
        if mu_range is not None:
            self._mu = self.add_variable(kind=GrowthRate,
                                         hook=self,
                                         id_='total',  # Will read MU_total
                                         lb=mu_range[0],
                                         ub=mu_range[1])
            self.init_mu_variables()
        else:
            # message = """ You need to supply mu_range."""

            message = "Empty model initialized"
            # raise ValueError(message)
            self.logger.info(message)
        self.aa_dict = dict()
        self.rna_nucleotides = dict()
        self.trna_dict = dict()
        self.dilution_terms = dict()
        self.enzymes = DictList()
        self.mrnas = DictList()
        self.rrnas = DictList()
        self.trnas = DictList()
        self.peptides = DictList()
        self.transcription_reactions = DictList()
        self.translation_reactions = DictList()
        self.complexation_reactions = DictList()
        self.degradation_reactions = DictList()

        self.dna = None
        self.ribosome = OrderedDict()
        self.rnap = OrderedDict()

        self.coupling_dict = dict()

    @property
    def mu(self):
        return self._mu

    @property
    def mu_max(self):
        return self._mu_range[-1]

    # @mu.setter
    # def mu(self, val, epsilon = None):
    #     if epsilon is None:
    #         epsilon = self.solver.configuration.tolerances.feasibility
    #
    #     self._mu.lb = val-epsilon
    #     self._mu.ub = val+epsilon

    def make_mu_bins(self):
        from numpy import linspace
        bounds = linspace(self.mu.variable.lb, self.mu.variable.ub, self._n_mu_bins+1)
        bins = zip(bounds[:-1], bounds[1:])
        self.mu_bins = tuple(((x[0]+x[1])/2, x) for x in bins)


    @property
    def n_mu_bins(self):
        return len(self.mu_bins)

    def init_mu_variables(self):
        """
        Necessary for the zeroth order approximation of mu:

        .. math::

            mu \in [0.1, 0.9] , nbins = 8
            => mu = 0.15 OR mu = 0.25 OR ... OR mu = 0.85

        Using binary expansion of the bins instead of a list of 0-1s
        described `here <https://orinanobworld.blogspot.ch/2013/07/integer-variables-and-quadratic-terms.html>`_

        :return:
        """

        self.make_mu_bins()
        ga = list()
        N = self.n_mu_bins
        n_vars = np.int(np.ceil(np.log2(N)))

        for e in range(n_vars):
            ga.append(self.add_variable(kind=GrowthActivation,
                                        hook=self,
                                        id_=str(2 ** e)))

        # Force that only one growth range can be chosen:
        # b0*2^0 + b1*2^1 + b2*2^2 + ... + bn*2^n <= n_bins

        choice_expr = sum(ga)
        self.add_constraint(kind=GrowthChoice,
                            hook=self,
                            expr=choice_expr,
                            id_='growth',
                            ub=self.n_mu_bins,
                            lb=0)

        # Couple growth
        v_fwd = self.growth_reaction.forward_variable
        v_bwd = self.growth_reaction.reverse_variable

        # |v_net - mu| <= bin_width
        bin_half_width = max([(x[1] - x[0]) / 2 for _, x in self.mu_bins])

        the_integer = symbol_sum([(2 ** i) * ga_i for i, ga_i in enumerate(ga)])

        binarized_mu = self.mu.variable.lb + the_integer * self.mu_approx_resolution

        growth_coupling_expr = v_fwd - v_bwd - binarized_mu

        self.add_constraint(kind=GrowthCoupling,
                            hook=self.growth_reaction,
                            expr=growth_coupling_expr,
                            ub=bin_half_width,
                            lb=-1 * bin_half_width)


        # So that the solver spends less time looking for an ub on the objective
        # when optimizing for growth
        self.growth_reaction.upper_bound = self.mu.variable.ub + self.mu_approx_resolution

        # Update the variable indices
        self.regenerate_variables()
        self.regenerate_constraints()

    @property
    def mu_approx_resolution(self):
        return (self.mu.variable.ub - self.mu.variable.lb) / self.n_mu_bins

    @property
    def growth_reaction(self):
        """
        Returns the growth reaction of the model. Useful because tied to the
        growth variable
        
        :return:
        """
        if self._growth_reaction_id:
            return self.reactions.get_by_id(self._growth_reaction_id)
        else:
            return None

    @growth_reaction.setter
    def growth_reaction(self, reaction_id):
        """
        The growth_reaction is set by supplying the id of the candidate reaction

        :param reaction_id: an id within the model
        :type reaction_id: str
        :return:
        """
        rxn = self.reactions.get_by_id(reaction_id)
        self._growth_reaction_id = rxn.id

    def add_nucleotide_sequences(self, sequences):
        """

        :param sequences:
        :return:
        """
        for gene_id, seq in sequences.items():
            if gene_id in self.genes:
                new = replace_by_me_gene(self, gene_id, seq)
                
            else:
                self.logger.warning('Model has no gene {}, Adding it'.format(gene_id))
                new = ExpressedGene(id= gene_id, name = gene_id, sequence=seq)
                self.add_genes([new])

            self._make_peptide_from_gene(gene_id)
            
            
    def add_transcription_by(self, transcription_dict):
        
        for gene_id, transcribed_by in transcription_dict.items():
            # transcribed_by is a list of rnap(s)
            try:
                self.genes.get_by_id(gene_id).transcribed_by = transcribed_by
            except KeyError:
                # the gene is not in the model
                continue
            
    def add_translation_by(self, translation_dict):
        
        for gene_id, translated_by in translation_dict.items():
            # translated_by is a list of rnap(s)
            try:
                self.genes.get_by_id(gene_id).translated_by = translated_by
            except KeyError:
                # the gene is not in the model
                continue

    def _make_peptide_from_gene(self, gene_id):
        free_pep = Peptide(id=gene_id,
                           name='Peptide, {}'.format(gene_id),
                           gene_id=gene_id)
        free_pep._model = self
        self.peptides += [free_pep]
    
    def add_peptide_sequences(self, aa_sequences):
        
        for pep_id, seq in aa_sequences.items():
            if pep_id in self.peptides:
                self.peptides.get_by_id(pep_id).peptide = seq
            else:
                self.logger.warning('Model has no peptide {}'.format(pep_id))
                continue



    def add_dummies(self, nt_ratios, mrna_kdeg, mrna_length, aa_ratios,
                    enzyme_kdeg, peptide_length):
        """

        Create dummy peptide and mrna to enforce mrna and peptide production.
        Can be used to account for the missing data for all mrnas and proteins.

        :param nt_ratios:
        :param mrna_kdeg:
        :param mrna_length:
        :param aa_ratios:
        :param enzyme_kdeg:
        :param peptide_length:
        :param gtp:
        :param gdp:
        :param h2o:
        :param h:
        :return:
        """

        add_interpolation_variables(self)

        # Create a dummy gene and override the sequences with input data
        dummy_sequence = 'N'*mrna_length
        dummy_gene = ExpressedGene(id='dummy_gene',
                                   name='Dummy Gene',
                                   sequence=dummy_sequence)
        dummy_gene._rna = dummy_sequence
        dummy_gene._peptide = 'X'*peptide_length

        self.add_genes([dummy_gene])

        dummy_mrna = add_dummy_mrna(self, dummy_gene, mrna_kdeg, mrna_length, nt_ratios)

        dummy_peptide = add_dummy_peptide(self, aa_ratios, dummy_gene, peptide_length)

        dummy_protein = add_dummy_protein(self, dummy_peptide, enzyme_kdeg)

        add_dummy_expression(self, aa_ratios, dummy_gene, dummy_peptide, dummy_protein,
                                   peptide_length)

    def add_essentials(self, essentials, aa_dict, rna_nucleotides,
                       rna_nucleotides_mp):
        """
        Marks important metabolites for expression

        :param essentials: A dictionary of important metabolites to met id

            **Example :**

            .. code-block:: python

                essentials = {
                            'atp': 'atp_c',
                            'adp': 'adp_c',
                            'amp': 'amp_c',
                            ...
                            'h2o': 'h2o_c',
                            'h': 'h_c'}
                        }

        :param aa_dict: A dictionary of aminoacid letter to amicoacid met id

            **Example :**

            .. code-block:: python

                aa_dict = {
                            'A':'ala__L_c',
                            'R':'arg__L_c',
                            ...
                        }

        :param rna_nucleotides: A dictionary of RNA nucleotide triphosphate
            letter to nucleotideTP met id

            **Example :**

            .. code-block:: python

                rna_nucleotides = {
                            'A':'atp_c',
                            'U':'utp_c',
                            ...
                        }

        :param rna_nucleotides_mp: A dictionary of RNA nucleotide monophosphate
            letter to nucleotideMP met id

            **Example :**

            .. code-block:: python

                rna_nucleotides_mp = {
                            'A':'amp_c',
                            'U':'ump_c',
                            ...
                        }

        :return:
        """

        self.essentials = essentials
        self.aa_dict = aa_dict
        self.rna_nucleotides = rna_nucleotides
        self.rna_nucleotides_mp = rna_nucleotides_mp


    def build_expression(self):
        """
        Given a dictionary from amino acids nucleotides to metabolite names,
        goes through the list of genes in the model that have sequence
        information to build transcription and translation reactions

        :return:
        """

        aa_dict = self.aa_dict

        atp = self.essentials['atp']
        amp = self.essentials['amp']
        ppi = self.essentials['gtp']
        h2o = self.essentials['h2o']
        h = self.essentials['h']

        self.trna_dict = build_trna_charging(self,aa_dict,atp,amp,ppi,h2o,h)
        self.add_trnas([item for sublist in self.trna_dict.values()
                        for item in sublist if isinstance(item, tRNA)])

        # Check that the ribosomes have been added
        if not self.ribosome:
            raise Exception(
                'A ribosome has to be added with the add_ribosome method')

        # Check that the RNAP has been added
        if not self.rnap:
            raise Exception(
                'A RNA Polymerase has to be added with the add_rnap method')

        self.express_genes(self.genes)

    def express_genes(self, gene_list):
        """
        Adds translation and transcription reaction to the genes in the
        provided list

        :param gene_list:
        :type gene_list: Iterable of str or ExpressedGene
        :return:
        """

        for gene in gene_list:

            if isinstance(gene, str):
                the_gene = self.genes.get_by_id(gene)
            else:
                the_gene = self.genes.get_by_id(gene.id)

            if not isinstance(the_gene, ExpressedGene):
                continue

            # Build the translation
            self._add_gene_translation_reaction(the_gene)
            # Build the transcription
            self._add_gene_transcription_reaction(the_gene)

    def _add_gene_translation_reaction(self, gene):
        """

        :param gene: A gene of the model that has sequence data
        :type gene: ExpressedGene
        :return:
        """

        gtp = self.essentials['gtp']
        gdp = self.essentials['gdp']
        pi  = self.essentials['pi']
        h2o = self.essentials['h2o']
        h   = self.essentials['h']

        if gene.translated_by is None:
            translating_enzymes = self.ribosome.values()
        else:
            translating_enzymes = [self.enzymes.get_by_id(x)
                                   for x in gene.translated_by]

        rxn = TranslationReaction(
            id='{}_translation'.format(gene.id),
            name='Translation, {}'.format(gene.id),
            gene_id= gene.id,
            enzymes=translating_enzymes,
            upper_bound=1,
            scaled=True)

        self.add_reactions([rxn])

        aa_stoichiometry = make_stoich_from_aa_sequence(gene.peptide,
                                                        self.aa_dict,
                                                        self.trna_dict,
                                                        gtp,
                                                        gdp,
                                                        pi,
                                                        h2o,
                                                        h
                                                        )

        _extract_trna_from_reaction(aa_stoichiometry, rxn)

        rxn.add_metabolites(aa_stoichiometry, rescale=True)

        free_peptide = self.peptides.get_by_id(gene.id)

        rxn.add_peptide(free_peptide)

        # Add ribosome as necessary enzyme
        rxn.gene_reaction_rule = enzymes_to_gpr_no_stoichiometry(rxn)
        self.translation_reactions += [rxn]

    def _add_gene_transcription_reaction(self, gene):
        """
        Adds the transcription reaction related to a gene

        :param gene: A gene of the model that has sequence data
        :type gene: ExpressedGene
        :return:
        """

        ppi  = self.essentials['ppi']

        nt_stoichiometry = make_stoich_from_nt_sequence(gene.rna,
                                                        self.rna_nucleotides,
                                                        ppi
                                                        )

        if gene.transcribed_by is None:
            transcribing_enzymes = self.rnap.values()
        else:
            transcribing_enzymes = [self.enzymes.get_by_id(x)
                                   for x in gene.transcribed_by]

        rxn = TranscriptionReaction(
            id=self._get_transcription_name(gene.id),
            name='Transcription, {}'.format(gene.id),
            gene_id= gene.id,
            enzymes=transcribing_enzymes,
            upper_bound=1,
            scaled=True)
        self.add_reactions([rxn])

        rxn.add_metabolites(nt_stoichiometry)

        # Add rnap as necessary enzyme
        rxn.gene_reaction_rule = enzymes_to_gpr_no_stoichiometry(rxn)


        self.transcription_reactions += [rxn]

    def add_trna_mass_balances(self):
        """
        Once the tRNAs, transcription and translation reactions have been added,
        we need to add the constraints:

        d/dt [charged_tRNA]   =  v_charging - sum(nu_trans*v_trans) - mu*[charged_tRNA]
        d/dt [uncharged_tRNA] = -v_charging + sum(nu_trans*v_trans) - mu*[uncharged_tRNA]

        The stoichiometries are set from the reaction dict in _extract_trna_from_reaction

        We also need to scale the tRNAs in mRNA space and unscale the translation:

        .. code::

            d/dt σ_m * [*charged_tRNA] =    +- σ_m * v_charging
                                            -+ σ_m/σ_p*sum(nu_tsl*σ_p*v_tr)
                                            -  σ_m * mu*[*charged_tRNA]

            d/dt [*charged_tRNA]_hat =      +- σ_m * v_charging
                                            -+ σ_m/σ_p * sum( nu_tsl * v_tr_hat)
                                        -  mu*[*charged_tRNA]_hat

        :return:
        """

        translation_fluxes = self.translation_reactions.list_attr('net')

        for _, (charged_trna, uncharged_trna, charging_rxn) in self.trna_dict.items():

            # Charged tRNAs are generated with the charging reaction, consumed
            # by translation
            charged_stoichs = [translation.trna_stoich[charged_trna.id] for
                               translation in self.translation_reactions]

            v_tsl_c = symbol_sum(
                [x * y
                 for x, y in zip(charged_stoichs, translation_fluxes)])

            charged_expr = charging_rxn.forward_variable \
                           + v_tsl_c
            self.add_mass_balance_constraint(synthesis_flux=charged_expr,
                                             macromolecule=charged_trna,
                                             queue=True)

            # Uncharged tRNAs are generated whenever translation happens,
            # consumed by charging
            uncharged_stoichs = [translation.trna_stoich[uncharged_trna.id] for
                                 translation in self.translation_reactions]

            v_tsl_u = symbol_sum(
                [x * y
                 for x, y in zip(uncharged_stoichs, translation_fluxes)])

            uncharged_expr = -1 * charging_rxn.forward_variable \
                             + v_tsl_u

            self.add_mass_balance_constraint(synthesis_flux=uncharged_expr,
                                             macromolecule=uncharged_trna,
                                             queue=True)

        self._push_queue()

    def add_enzymatic_coupling(self, coupling_dict):
        """
        Couples the enzymatic reactions maximal rates with the Enzyme
        availability
        The coupling dictionary looks like:

        .. code-block:: python

            coupling_dict : {
                            'reaction_id_1':[   enzyme_instance_1,
                                                enzyme_instance_2],
                            'reaction_id_2':[   enzyme_instance_3,
                                                enzyme_instance_4,
                                                enzyme_instance_5],

        :param coupling_dict: A dictionary of reaction ids to enzyme lists
        :type coupling_dict: {str:list(Enzyme)}
        :return:
        """
        self.coupling_dict.update(coupling_dict)
        self.add_enzymes(coupling_dict.values())

        # /!\ We modify the reaction list
        # self.add_gene_reactions()

        # Generic reactions <-> Enzymes coupling
        for rid in tqdm(self.coupling_dict, desc='cat. constraints'):
            r = self.reactions.get_by_id(rid)

            if isinstance(r, EnzymaticReaction) and r.id in coupling_dict:
                # This is a proper enzymatic reaction and we can directly apply
                # the constraint
                self.logger.debug('Applying catalytic constraint to {}'. \
                                  format(rid))
                r.add_enzymes(coupling_dict[r.id])
                self.apply_enzyme_catalytic_constraint(r)
            elif not isinstance(r, EnzymaticReaction) and r.id in coupling_dict:
                # This reaction needs to be transformed to an EnzymaticReaction
                self.logger.debug('Transforming and applying catalytic constraint to {}'. \
                                  format(rid))
                #TODO : Add enzymatic_reaction dictlist ??
                enzymes = coupling_dict[r.id]
                enz_r = replace_by_enzymatic_reaction(self, r.id, enzymes, scaled=False)
                self.apply_enzyme_catalytic_constraint(enz_r)
            else:
                self.logger.error('Could not find reaction {} in the coupling dictionary'.format(r.id))

        # update variable and constraints attributes
        self._push_queue()
        self.regenerate_constraints()
        self.regenerate_variables()

    def apply_enzyme_catalytic_constraint(self, reaction):
        """
        Apply a catalytic constraint using a gene-enzymes reaction rule (GPR)

        :param reaction:
        :return:
        """

        v_max_fwd = dict()
        v_max_bwd = dict()

        # Write v_max constraint
        fwd_variable = reaction.forward_variable
        bwd_variable = reaction.reverse_variable

        for e, enz in enumerate(reaction.enzymes):
            # If the enzymes has the same kcat for both directions
            # v_fwd  <= kcat_fwd [E]
            # v_fwd - kcat_fwd [E] <= 0

            v_max_fwd[e] = enz.kcat_fwd * enz.concentration
            v_max_bwd[e] = enz.kcat_bwd * enz.concentration

        # Formulating the scaling factor on the max kcat
        k_f = max([x.kcat_fwd for x in reaction.enzymes])
        k_b = max([x.kcat_bwd for x in reaction.enzymes])
        # k_f = np.median([x.kcat_fwd for x in self.enzymes])
        # k_b = np.median([x.kcat_bwd for x in self.enzymes])
        E_m = max([x.scaling_factor for x in reaction.enzymes])

        # v_fwd <= sum(kcat_i*E_i)
        # for all i, E_i <= E_max (= 1g/gDW)
        # v_fwd / sum(kcat_i*E_i^max) <= sum(kcat_i*E_i) / sum(kcat_i*E_i^max) (<= 1)

        enz_constraint_expr_fwd = (fwd_variable - sum(v_max_fwd.values()))/(k_f*E_m)
        enz_constraint_expr_bwd = (bwd_variable - sum(v_max_bwd.values()))/(k_b*E_m)


        self.add_constraint(kind=ForwardCatalyticConstraint, hook=reaction,
                            expr=enz_constraint_expr_fwd, ub=0, queue=True)
        self.add_constraint(kind=BackwardCatalyticConstraint, hook=reaction,
                            expr=enz_constraint_expr_bwd, ub=0, queue=True)

    def add_mass_balance_constraint(self, synthesis_flux, macromolecule=None,
                                    queue=False):
        """
        Adds a mass balance constraint of the type

        .. math::

            d[E]/dt = 0 <=> v_synthesis - k_deg*[M] - μ*[M] = 0

        for a macromolecule (mRNA or enzyme)

        :param synthesis_flux:
        :param macromolecule:
        :return:
        """

        kwargs = dict()

        try:
            z = self.dilution_terms[macromolecule.id]
            self.logger.warning('Dilution term already exists for {}'.format(macromolecule.id))
        except KeyError:
            z = self.linearize_me(macromolecule, queue=queue)

        if isinstance(macromolecule, Enzyme):
            kind = EnzymeMassBalance
            hook = macromolecule
            # expr = synthesis_flux.scaled_net \
            #        - macromolecule.degradation.scaled_net \
            #        - 1/macromolecule.kdeg * z
                   # - 1/self.mu_max * z
            expr = synthesis_flux.net \
                   - macromolecule.degradation.net \
                   - macromolecule.scaling_factor * z
            # expr = 1/macromolecule.degradation.scaling_factor * \
            #        ( synthesis_flux.net \
            #        - macromolecule.degradation.net \
            #        - macromolecule.scaling_factor * z)
        elif isinstance(macromolecule, mRNA):
            kind = mRNAMassBalance
            hook = macromolecule
            # sigma = 1/macromolecule.degradation.scaling_factor
            # expr = sigma * synthesis_flux.net \
            #        - macromolecule.degradation.scaled_net \
            #        - 1/macromolecule.kdeg * z
                   # - 1/self.mu_max * z
            expr = synthesis_flux.net \
                   - macromolecule.degradation.net \
                   - macromolecule.scaling_factor * z

            # expr = 1/macromolecule.degradation.scaling_factor * \
            #        ( synthesis_flux.net \
            #        - macromolecule.degradation.net \
            #        - macromolecule.scaling_factor * z)
        elif isinstance(macromolecule, tRNA):
            kind = tRNAMassBalance
            kwargs['id_'] = macromolecule.id
            hook = self
            # mu_ub = self.mu_max
            # sigma = mu_ub * macromolecule.scaling_factor
            # The synthesis flux comes unscaled [flux units]
            # expr = 1/sigma * synthesis_flux - 1/mu_ub * z
            expr = synthesis_flux - macromolecule.scaling_factor * z
        elif isinstance(macromolecule, DNA):
            kind = DNAMassBalance
            kwargs['id_'] = 'dna'
            hook = self
            # mu_ub = self.mu_max
            # expr = synthesis_flux.scaled_net - 1/mu_ub *z
            expr = synthesis_flux.net - macromolecule.scaling_factor * z
        else:
            raise Exception('Macromolecule type not recognized: {}'
                            .format(macromolecule))

        self.add_constraint(kind=kind,
                            hook=hook,
                            expr=expr,
                            lb=0, ub=0,
                            queue = queue,
                            **kwargs)

    def linearize_me(self, macromolecule, queue=False):
        """
        Performs Petersen linearization on μ*E to keep a MILP problem

        :return:
        """

        E = macromolecule.variable

        # z = lambda_i * E_hat <= 1
        ub = 1

        # ga_i is a binary variable for the binary expansion f the fraction on N
        # of the max growth rate
        ga_vars = self.get_ordered_ga_vars()

        out_expr = self.mu.variable.lb

        # Build z =   ga_0*2^0*mu_max/N * [E]
        #           + ga_1*2^1*mu_max/N * [E]
        #           + ...
        #           + ga_n*2^n*mu_max/N * [E]

        for i, ga_i in enumerate(ga_vars):
            # Linearization step for ga_i * [E]
            z_name = '__MUL__'.join([ga_i.name, E.name])
            # Add the variables
            model_z_i = self.add_variable(kind=LinearizationVariable,
                                          hook=self,
                                          id_=z_name,
                                          lb=0,
                                          ub=ub,
                                          queue=False)

            # z_i, cons = glovers_linearization(b = ga_i, fy=E, L=E.lb, U=E.ub, z=model_z_i)
            z_i, new_constraints = petersen_linearization(b=ga_i, x=E, M=E.ub,
                                                          z=model_z_i)

            # Add the constraints:
            for cons in new_constraints:
                # Do not forget to substitute the sympy symbol in the constraint
                # with a variable  !
                # new_expression = cons.expression.subs(z_i, model_z_i.variable)
                # EDIT: Not anymore needed if we supply the variable

                self.add_constraint(kind=LinearizationConstraint,
                                    hook=self,
                                    id_=cons.name,
                                    expr=cons.expression,
                                    # expr=new_expression,
                                    ub=cons.ub,
                                    lb=cons.lb,
                                    queue=queue)

            out_expr += (2 ** i) * self.mu_approx_resolution * model_z_i

        self.dilution_terms[macromolecule.id] = out_expr

        return out_expr

    def get_ordered_ga_vars(self):
        """
        Returns in order the variables that discretize growth
        :return:
        """
        # ga_i is a binary variable for the binary expansion f the fraction on N
        # of the max growth rate
        ga_vars = self.get_variables_of_type(GrowthActivation)
        ga_vars = sorted(ga_vars, key=lambda x: x.ix)
        return ga_vars


    def _prep_enzyme_variables(self, enzyme):
        """
        Reads Enzyme.composition to find complexation reaction from enzyme information

        :param reaction:
        :type reaction: cobra.Reaction
        :return:
        """

        #1. Complexation

        # Does this enzyme already have a complexation reaction ?
        # This happens if an enzyme is used in several reactions
        if enzyme.complexation is not None:
            complexation = enzyme.complexation
        else:
            complexation = self.make_enzyme_complexation(enzyme)

        enzyme.init_variable()

        #2. Also add degradation
        self._add_enzyme_degradation(enzyme, scaled=True, queue=True)

        #3. Finally make the mass balance
        # Cannot queue, if the same enzyme is to be added twice
        self.add_mass_balance_constraint(complexation, enzyme, queue=False)

    def make_enzyme_complexation(self, enzyme):
        """
        Makes the complexation reaction and attached it to its enzyme

        :param enzyme:
        :return:
        """
        if not enzyme.composition:
            self.logger.warning('Enzyme {} has no composition'
                                .format(enzyme.id))
            return None

        this_id = '{}_complex'.format(enzyme.id)
        this_name = '{} Complexation'.format(enzyme.id)
        complexation = ProteinComplexation(id=this_id,
                                                name=this_name,
                                                target=enzyme,
                                                # upper_bound=1,
                                                scaled=True)

        try:
            peptides = {self.peptides.get_by_id(k): -v \
                        for k, v in enzyme.composition.items()}
        except KeyError:
            missing_genes = '.'.join(enzyme.composition.keys())
            self.logger.warning('No nucleotide sequence found for '
                                'some of these genes {}'.format(missing_genes))
            return None

        self.add_reactions([complexation])

        complexation.add_peptides(peptides)

        # Post processing
        self.complexation_reactions+= [complexation]
        enzyme.complexation = complexation

        return complexation

    def add_enzymes(self, enzyme_list, prep = True):
        """
        Adds an Enzyme object, or iterable of Enzyme objects, to the model
        :param enzyme_list:
        :type enzyme_list:Iterable(Enzyme) or Enzyme
        :param prep: whether or not to add complexation, degradation, and mass
            balance constraints (needs to be overridden for dummies for example)
        :type prep: Boolean
        :return:
        """
        if not hasattr(enzyme_list, '__iter__'):
            enzyme_list = [enzyme_list]
        else:
            enzyme_list = list(enzyme_list)
        if len(enzyme_list) == 0:
            return None

        # unpacking
        if not isinstance(enzyme_list[0],Enzyme):
            enzyme_list = [x for item in enzyme_list for x in item]


        # First check whether the enzymes exist in the model
        # Also enzymes could be declared twice for different reactions,
        # hence turn the list into a set
        enzyme_list = [x for x in set(enzyme_list) if x.id not in self.enzymes]

        enz_ids = [x.id for x in enzyme_list]

        tot_ids = len(enz_ids)
        unique_ids = len(set(enz_ids))
        if tot_ids != unique_ids:
            msg = '{} duplicate enzyme IDs detected'.format(tot_ids-unique_ids)
            self.logger.error(msg)
            raise KeyError(msg)

        for enz in enzyme_list:
            enz._model = self

        self.enzymes += enzyme_list

        if prep:
            for enz in tqdm(enzyme_list, desc='enz. vars'):
                self._prep_enzyme_variables(enz)


    def add_mrnas(self, mrna_list, add_degradation=True):
        """
        Adds a mRNA object, or iterable of mRNA objects, to the model
        :param mrna_list:
        :type mrna_list:Iterable(mRNA) or mRNA
        :return:
        """
        if not hasattr(mrna_list, '__iter__'):
            mrna_list = [mrna_list]
        if len(mrna_list) == 0:
            return None

            # First check whether the mRNAs exist in the model
            mrna_list = [x for x in mrna_list if x.id not in self.mrnas]

        for mrna in mrna_list:
            mrna._model = self
            mrna.init_variable()

            if add_degradation:
                self._add_mrna_degradation(mrna, scaled=True, queue=True)

        self.mrnas += mrna_list
        self._push_queue

    def add_trnas(self, trna_list):
        """
        Adds a tRNA object, or iterable of tRNA objects, to the model
        :param trna_list:
        :type trna_list:Iterable(tRNA) or tRNA
        :return:
        """
        if not hasattr(trna_list, '__iter__'):
            trna_list = [trna_list]
        if len(trna_list) == 0:
            return None

        # First check whether the tRNAs exist in the model
        trna_list = [x for x in trna_list if x.id not in self.trnas]

        for trna in trna_list:
            trna._model = self
            trna.init_variable()

        self.trnas += trna_list

    def add_dna(self, dna):
        """
        Adds a DNA object to the model

        :param dna:
        :type dna: DNA
        :return:
        """

        dna._model = self
        dna.init_variable()

        self.dna = dna

    def remove_enzymes(self, enzyme_list):
        """
        Removes an Enzyme object, or iterable of Enzyme objects, from the model

        :param enzyme_list:
        :type enzyme_list:Iterable(Enzyme) or Enzyme
        :return:
        """
        if not hasattr(enzyme_list, '__iter__'):
            enzyme_list = [enzyme_list]
        if len(enzyme_list) == 0:
            return None

        # First check whether the metabolites exist in the model
        enzyme_list = [x for x in enzyme_list if x.id not in self.enzymes]

        for enz in enzyme_list:
            self.remove_reactions(enz.degradation)
            self.remove_reactions(enz.complexation)
            self.enzymes.pop(enz.id)


    def _add_enzyme_degradation(self, enzyme, scaled=True, queue=False):
        """
        Given an enzyme, adds the corresponding degradation reaction

        :param enzyme:
        :type enzyme: Enzyme
        :param scaled: Indicates whether scaling should be performed (see manuscript)
        :type scaled: bool
        :param queue: Indicates whether to add the variable directly or
                        in the next batch
        :type queue: bool
        :return:
        """

        h2o = self.essentials['h2o']

        if enzyme.kdeg is None or np.isnan(enzyme.kdeg):
            return None

        complex_dict = enzyme.complexation.metabolites
        deg_stoich = defaultdict(int)
        for peptide, stoich in complex_dict.items():
            the_pep = self.peptides.get_by_id(peptide.id)
            degradation_mets = degrade_peptide(the_pep,
                                               self.aa_dict,
                                               h2o)
            for k,v in degradation_mets.items():
                deg_stoich[k]+=-1*v*stoich # stoich is negative

        self._make_degradation_reaction(deg_stoich,
                                        enzyme,
                                        EnzymeDegradation,
                                        scaled=scaled,
                                        queue=queue)


    def _add_mrna_degradation(self, mrna, scaled = True, queue=False):
        """
        Given an mRNA, adds the corresponding degradation reaction

        :param mrna:
        :type mrna: mRNA
        :param scaled: Indicates whether scaling should be performed (see manuscript)
        :type scaled: bool
        :param queue: Indicates whether to add the variable directly or
                        in the next batch
        :type queue: bool
        :return:
        """

        h2o = self.essentials['h2o']
        h = self.essentials['h']

        if mrna.kdeg is None or np.isnan(mrna.kdeg):
            return None

        degradation_mets = degrade_mrna(mrna, self.rna_nucleotides_mp, h2o, h)

        self._make_degradation_reaction(degradation_mets,mrna,mRNADegradation,
                                        scaled=scaled, queue=queue)


    def _make_degradation_reaction(self, deg_stoich, macromolecule,
                                   kind, scaled, queue=False):
        """
        given a degradation stoichiometry, makes the corresponding degradation
        reaction

        :param deg_stoich: stoichiometry of the degradation
        :type deg_stoich: dict({:class:`cobra.core.Species:Number`})
        :param macromolecule: the macromalecule being degraded. Used for binding
                                the degradation constraint
        :type macromolecule: Macromolecule
        :param kind: kind of constraint
        :type kind: mRNADegradation or EnzymeDegradation
        :param scaled: Indicates whether scaling should be performed (see manuscript)
        :type scaled: bool
        :param queue: Indicates whether to add the variable directly or
                        in the next batch
        :type queue: bool
        :return:
        """

        reaction = DegradationReaction(id='{}_degradation'.format(macromolecule.id),
                                       macromolecule=macromolecule,
                                       scaled=scaled)

        if scaled:
            reaction.upper_bound = 1

        # Assignment to model must be done before since met dict kas string keys
        self.add_reactions([reaction])
        self.degradation_reactions += [reaction]
        reaction.add_metabolites(deg_stoich, rescale = True)
        # Couple with the expression constraint v_deg = k_deg [E]
        # Scaled into v_deg_hat = E_hat
        # expr = reaction.scaled_net \
        #        - (macromolecule.kdeg / self.mu_max) * macromolecule.scaled_concentration
        # expr = reaction.scaled_net - macromolecule.scaled_concentration
        expr = reaction.net - macromolecule.kdeg * macromolecule.concentration
        self.add_constraint(kind=kind,
                            hook=macromolecule,
                            expr=expr,
                            lb=0,
                            ub=0,
                            queue=queue)


    def populate_expression(self):
        """
        Populates RNAP, ribosomes, and their number on their respective templates

        :return:
        """
        self._populate_rnap()
        self._populate_ribosomes()
        self._push_queue()

        for the_mrna in tqdm(self.mrnas, desc='populating expression'):
            self._constrain_polysome(the_mrna)

        if self.dna is not None:
            for the_gene in tqdm(self.genes, desc='constraining transcription'):
                self._constrain_polymerase(the_gene)

        self._push_queue()
        self.regenerate_variables()
        self.regenerate_constraints()

    def _constrain_polysome(self, the_mrna):
        """
        Add the coupling between mRNA availability and ribosome charging
        The number of ribosomes assigned to a mRNA species is lower than
        the number of such mRNA times the max number of ribosomes that can sit
        on the mRNA:
        [RPi] <= loadmax_i*[mRNAi]

        loadmax is : len(peptide_chain)/size(ribo)
        "Their distance from one another along the mRNA is at least the size
        of the physical footprint of a ribosome (≈20 nm, BNID 102320, 100121)
        which is the length of about 60 base pairs (length of
        nucleotide ≈0.3 nm, BNID 103777), equivalent to ≈20 aa."
        "http://book.bionumbers.org/how-many-proteins-are-made-per-mrna-molecule/"

        Hence:
        [RPi] <= L_nt/Ribo_footprint * [mRNA]

        :return:
        """
        ribo_footprint_size = 60  # [bp] see docstring
        rib_usage_vars = self.get_variables_of_type(RibosomeUsage)
        # Get the synthesis_flux
        syn_id = self._get_transcription_name(the_mrna.id)
        syn = self.transcription_reactions.get_by_id(syn_id)

        # TODO: Move this to another function
        # Add the mass balance constraint for the mrna
        self.add_mass_balance_constraint(syn, the_mrna, queue=True)

        # Get the ribosomes assigned to this translation
        RPi_hat = rib_usage_vars.get_by_id(the_mrna.id)

        # Get the mRNA concentration
        mrna_hat = the_mrna.scaled_concentration

        polysome_size = len(the_mrna.gene.rna) / ribo_footprint_size

        # σ_m is the mRNA scaling factor,
        # σ_r is the ribosome scaling factor
        # [RPi] <= Lmrna/Lrib * [mRNAi]
        # [RPi]_hat  <= Lmrna/Lrib * σ_m/σ_r * [mRNAi]_hat
        #

        # nondimensionalized:
        scaling_factor = the_mrna.scaling_factor / RPi_hat.scaling_factor
        expression_coupling = RPi_hat \
                              - polysome_size * scaling_factor * mrna_hat
        # expression_coupling = RPi_hat - polysome_size * mrna_hat

        # Add expression coupling
        self.add_constraint(kind=ExpressionCoupling,
                            hook=the_mrna.gene,
                            expr=expression_coupling,
                            queue=True,
                            ub=0)

    def _constrain_polymerase(self, the_gene):
        """
        Add the coupling between DNA availability and RNAP charging
        The number of RNAP assigned to a gene locus is lower than
        the number of such loci times the max number of RNAP that can sit
        on the locus:
        [RNAPi] <= loadmax_i*[# of loci]*[DNA]

        loadmax is : len(nucleotide chain)/size(RNAP)

        "The footprint of RNAP II [...] covers approximately 40 nt and is
        nearly symmetrical [...]."
        BNID    107873
        Range 	~40 Nucleotides

        Hence:
        [RNAPi] <= loadmax_i*[# of loci]*[DNA]

        :return:
        """

        rnap_usage_vars = self.get_variables_of_type(RNAPUsage)

        if not the_gene in rnap_usage_vars:
            self.logger.debug('Gene {} has no RNAPUsage var. '
                              'No RNAP allocation constraint added.'
                              .format(the_gene.id))
            return None

        rnap_alloc = self._get_rnap_allocation_expression(the_gene)

        # Add expression coupling
        self.add_constraint(kind=RNAPAllocation,
                            hook=the_gene,
                            expr=rnap_alloc,
                            queue=True,
                                ub=0)

    def _get_rnap_allocation_expression(self, the_gene):
        """
        Given a gene and the appropritate RNAP Usage variable, returns the
        expression of the RNAP allocation constraint

        :param the_gene:
        :param RNAPi_hat:
        :return:
        """
        rnap_usage_vars = self.get_variables_of_type(RNAPUsage)

        # Get the RNAP assigned to this transcription
        RNAPi_hat = rnap_usage_vars.get_by_id(the_gene.id)

        # Get the number of loci
        n_loci = the_gene.copy_number

        rnap_footprint_size = 40  # [bp] see docstring of ```_constrain_polymerases'''
        loadmax = len(the_gene.sequence) / rnap_footprint_size

        # σ_dna is the DNA scaling factor,
        # σ_rp is the RNAP scaling factor
        # [RNAPi]      <= Lgene/Lrnap              * n_loci * [DNA]
        # [RNAPi]_hat  <= Lgene/Lrnap * σ_dna/σ_rp * n_loci * [DNA]_hat
        #
        # Non-dimensionalized

        scaling_factor = self.dna.scaling_factor / RNAPi_hat.scaling_factor

        rnap_alloc = RNAPi_hat \
                     - loadmax * n_loci * scaling_factor * self.dna.scaled_concentration

        return rnap_alloc

    def edit_gene_copy_number(self, gene_id):
        """
        Edits the RNAP allocation constraints if the copy number of a gene
        changes.

        :param gene_id:
        :return:
        """
        the_gene = self.genes.get_by_id(gene_id)

        rnap_alloc = self.get_constraints_of_type(RNAPAllocation)
        rnap_usage = self.get_variables_of_type(RNAPUsage)
        if gene_id in rnap_alloc and gene_id in rnap_usage:
            # We need to edit the variable
            # Modify the polymerase constraint
            cons = rnap_alloc.get_by_id(gene_id)
            new_expr = self._get_rnap_allocation_expression(the_gene)
            cons.change_expr(new_expr)
            self.logger.debug('Changed RNAP allocation for gene {}'.format(gene_id))
        else:
            # There is no variable, maybe the allocation constraints
            # have not been made yet.
            # self.model._add_rnap_allocation(rnap_usage, self)
            pass

    def _get_transcription_name(self, the_mrna_id):
        """
        Given an mrna_id, gives the id of the corresponding transcription reaction
        :param the_mrna_id:
        :type the_mrna_id: str
        :return: str
        """
        return '{}_transcription'.format(the_mrna_id)

    def _get_translation_name(self, the_peptide_id):
        """
        Given an mrna_id, gives the id of the corresponding translation reaction
        :param the_peptide_id:
        :type the_peptide_id: str
        :return: str
        """
        return '{}_translation'.format(the_peptide_id)

    def get_translation(self, the_peptide_id):
        """
        Given an peptide_id, gives the translation reaction
        :param the_peptide_id:
        :type the_peptide_id: str
        :return: TranslationReaction
        """
        return self.reactions.get_by_id(self._get_translation_name(the_peptide_id))

    def get_transcription(self, the_peptide_id):
        """
        Given an mrna_id, gives corresponding transcription reaction
        :param the_mrna_id:
        :type the_mrna_id: str
        :return: TranscriptionReaction
        """
        return self.reactions.get_by_id(self._get_transcription_name(the_peptide_id))

    def add_rnap(self, rnap, free_ratio=0):
        """
        Adds the RNA Polymerase used by the model.

        :param rnap:
        :type rnap: Ribosome
        :return:
        """

        if rnap.id in self.rnap:
            raise KeyError('A RNAP with this id ({}) alread exists in '
                           'the model'.format(rnap.id))
        else:
            self.rnap[rnap.id] = rnap

        self.add_enzymes(rnap)

        if free_ratio > 0:
            self._add_free_enzyme_ratio(rnap, free_ratio)


    def _populate_rnap(self):
        """
        Once RNAP have been assigned to the model, we still need to link
        them to the rest of the variables and constraints. This function creates
        the mass balance constraint on the RNAP, as well as the total
        RNAP capacity constraint
        :return:
        """

        # v_complexation =   complexation.forward_variable  \
        #                  - complexation.reverse_variable

        # Create the mass balance constraint
        # 1 -> Write the RNAP mass balance
        # for this_rnap in self.rnap.values():
        #     self.add_mass_balance_constraint(this_rnap.complexation, this_rnap)
        # UPDATE: We now do this in add_rnap :)

        # 2 -> Parametrize all the transcription reactions with RNAP vmax
        for trans_rxn in self.transcription_reactions:
            self.apply_rnap_catalytic_constraint(trans_rxn, queue=True)
        self._push_queue()

        # 3 -> Add RNAP capacity constraint

        self.regenerate_variables()

        for rnap_id in self.rnap.keys():
            usage = self._get_rnap_total_capacity(rnap_id = rnap_id)
    
            # usage = (sum_RMs + self.RNAPf[this_rnap.id].unscaled - this_rnap.concentration) / \
            #         this_rnap.scaling_factor
    
            # Create the capacity constraint
            self.add_constraint(kind=TotalCapacity,
                                hook=self,
                                id_ = rnap_id,
                                expr=usage,
                                lb = 0,
                                ub = 0,
                                )

        # update variable and constraints attributes
        self.regenerate_constraints()
        self.regenerate_variables()

    def _get_rnap_total_capacity(self, rnap_id):
        all_rnap_usage = self.get_variables_of_type(RNAPUsage)
        # only for genes trascribed by this rnap or the genes without any assigned rnap
        sum_RMs = symbol_sum([x.unscaled for x in all_rnap_usage \
                             if x.hook.transcribed_by is None \
                             or rnap_id in x.hook.transcribed_by])
        free_rnap = [self.get_variables_of_type(FreeEnzyme).get_by_id(rnap_id)]
        
        # The total RNAP capacity constraint looks like
        # ΣRMi + Σ(free RNAPj) = Σ(Total RNAPj)
        usage = sum_RMs \
                + sum([x.unscaled for x in free_rnap]) \
                - self.rnap[rnap_id].concentration
        usage /= self.rnap[rnap_id].scaling_factor
        return usage
    

    def apply_rnap_catalytic_constraint(self, reaction, queue):
        """
        Given a translation reaction, apply the constraint that links it with
        RNAP usage
        :param reaction: a TranscriptionReaction
        :type reaction: TranscriptionReaction
        :return:
        """

        # Check that we indeed have a transcription reaction
        assert(isinstance(reaction, TranscriptionReaction))

        the_scaling_factor = min([x.scaling_factor for x in self.rnap.values()])

        RMi = self.add_variable(RNAPUsage,
                                reaction.gene,
                                scaling_factor = the_scaling_factor,
                                lb =0,
                                ub=1,
                                queue=False)

        # fwd_variable = reaction.forward_variable
        # bwd_variable = reaction.reverse_variable

        # v_fwd - v_bwd <= ktrans/length_aa [RNAPi]
        # v_fwd - v_bwd -  ktrans/length_aa [RNAPi] <= 0

        # Scaled in protein concentrations (eg mmol.gDW^-1)
        # σ_m is mRNA scaling factor, σ_p is protein scaling factor
        # v <= k/L [RNAP]
        # σ_m * V <= k/L * σ_m/σ_p * σ_p[RNAP]
        # v_hat <= k/L * σ_m/σ_p * [RNAP]_hat

        # v_max = self.rnap.ktrans \
        #         / reaction.nucleotide_length \
        #         * (self._mrna_scaling/self._prot_scaling) \
        #         * RMi
        # rnap_constraint_expr = fwd_variable - bwd_variable - v_max
        k = sum([this_rnap.ktrans / reaction.nucleotide_length
             for this_rnap in self.rnap.values()])

        # Scaled version:
        # rnap_constraint_expr = reaction.scaled_net - RMi # scaled
        rnap_constraint_expr = reaction.net - k * RMi.unscaled


        self.add_constraint(kind=SynthesisConstraint, hook=reaction,
                            expr=rnap_constraint_expr, ub=0,queue=queue)



    def _add_free_enzyme_ratio(self, enzyme, free_ratio):
        """
        Adds free enzyme variables to the models
        /!\ A total capacity constraint still needs to be added
        # TODO: Make that more user friendly
        :return:
        """

        # Safety_check:
        if isinstance(enzyme, Enzyme):
            enzyme = self.enzymes.get_by_id(enzyme.id)
        elif isinstance(enzyme, str):
            enzyme = self.enzymes.get_by_id(enzyme)
        else:
            raise TypeError("`enzyme' should be an enzyme object or an ID")

        # Free enzyme
        free_enz = \
            self.add_variable(kind=FreeEnzyme,
                              hook=enzyme,
                              lb=0,
                              ub=1,
                              scaling_factor = enzyme.scaling_factor)

        # Add constraint on availability of free enzymes
        expr = free_enz - free_ratio * enzyme.variable #scaled
        self.add_constraint(kind=EnzymeRatio,
                            hook=enzyme,
                            expr=expr,
                            lb=0,
                            ub=0)


    def add_ribosome(self, ribosome, free_ratio):
        """
        Adds the ribosome used by the model.

        :param ribosome:
        :type ribosome: Ribosome
        :return:
        """

        if ribosome.id in self.ribosome:
            raise KeyError('A ribosome with this id ({}) already exists in '
                           'the model'.format(ribosome.id))
        else:
            self.ribosome[ribosome.id] = ribosome

        self.add_enzymes(ribosome)

        if free_ratio > 0:
            self._add_free_enzyme_ratio(ribosome, free_ratio)

    def add_rrnas_to_rib_assembly(self, ribosome):
        """
        Adds the ribosomal RMAs to the composition of the ribosome.
        This has to be done after the transcription reactions have been added,
        so that the rRNAs synthesis reactions exist for the mass balance

        :return:
        """
        # rRNA
        rrnas = []

        f = ribosome.kdeg * ribosome.scaling_factor
        # f = self.mu_max * self.ribosome.scaling_factor

        for the_rrna_id in ribosome.rrna_composition:
            the_rrna = rRNA(id = 'rrna_' + the_rrna_id,
                            name = 'rRNA {}'.format(the_rrna_id))

            the_rrna._model = self

            rrnas.append(the_rrna)

            synthesis = self.get_transcription(the_rrna_id)

            # In the scaled mass balances, the coefficients go:
            # drRNA/dt =                                  v_tcr     - v_asm = 0
            # 1/(kdeg_rib*Erib_max) * kcat_RNAP*P_max/L * v_tcr_hat - vasm_hat = 0
            # The first coefficient is apparent stoichiometry, the second is
            # scaled automatically in the transcription reaction when rescale=True
            synthesis.add_metabolites({the_rrna:1}, rescale = True)
            # synthesis.add_metabolites({the_rrna:1}, rescale = False)


        ribosome.complexation.add_metabolites(
            {x:-1 for x in rrnas}, rescale=True)
            # {x:-1*f for x in rrnas}, rescale=False)
        self.rrnas += rrnas


    @property
    def Rt(self):
        return self.ribosome

    def _populate_ribosomes(self):
        """
        Once ribosomes have been assigned to the model, we still need to link
        them to the rest of the variables and constraints. This function creates
        the mass balance constraint on the ribosomes, as well as the total
        ribosome capacity constraint
        :return:
        """
        for this_rib in self.ribosome.values():
            self.add_rrnas_to_rib_assembly(this_rib)

            # v_complexation =   complexation.forward_variable  \
            #                  - complexation.reverse_variable

            # 1 -> Write the ribosome mass balance
            # Total amount of ribosome is in:
            # mass_balance_expr =   v_complexation            \
            #                     - self.ribosome.kdeg  * Rt  \
            #                     - self.mu             * Rt

            # Create the mass balance constraint
            # UPDATE: We now do this in add_rnap :)
            # self.add_mass_balance_constraint(this_rib.complexation,
            #                                  this_rib)

        # 2 -> Parametrize all the translation reactions with ribosomal vmax
        for trans_rxn in self.translation_reactions:
            self.apply_ribosomal_catalytic_constraint(trans_rxn)

        # 3 -> Add ribosomal capacity constraint
        self.regenerate_variables()

<<<<<<< HEAD
        
        for rib_id in self.ribosome.keys():
            # CATCH : This is summing ~1500+ variable objects, and for a reason
            # sympy does not like it. Let's cut it in smaller chunks and sum
            # afterwards
            # sum_RPs = sum(self.get_variables_of_type(RibosomeUsage))
            ribo_usage = self._get_rib_total_capacity(rib_id = rib_id)
            # For nondimensionalization
            # ribo_usage = (sum_RPs + self.Rf.unscaled - self.ribosome.concentration) \
            #              / self.ribosome.scaling_factor
    
            # Create the capacity constraint
            self.add_constraint(kind=TotalCapacity,
                                hook=self,
                                id_=rib_id,
                                expr=ribo_usage,
                                lb = 0,
                                ub = 0,
                                )
=======
        ribo_usage = self._get_rib_total_capacity()
        # For nondimensionalization
        # ribo_usage = (sum_RPs + self.Rf.unscaled - self.ribosome.concentration) \
        #              / self.ribosome.scaling_factor

        # Create the capacity constraint
        self.add_constraint(kind=TotalCapacity,
                            hook=self,
                            id_='rib',
                            expr=ribo_usage,
                            lb = 0,
                            ub = 0,
                            )
>>>>>>> 4fc89636

        # update variable and constraints attributes
        self.regenerate_constraints()
        self.regenerate_variables()

<<<<<<< HEAD
    def _get_rib_total_capacity(self, rib_id):
        all_ribosome_usage = self.get_variables_of_type(RibosomeUsage)
        # only for genes traslated by this ribosome the genes without any assigned ribosome
        sum_RPs = symbol_sum([x.unscaled for x in all_ribosome_usage \
                              if x.hook.translated_by is None \
                              or rib_id in x.hook.translated_by])
        free_ribosome = [self.get_variables_of_type(FreeEnzyme).get_by_id(rib_id)]
=======
    def _get_rib_total_capacity(self):
        free_ribosome = [self.get_variables_of_type(FreeEnzyme).get_by_id(x)
                         for x in self.ribosome]
        # CATCH : This is summing ~1500+ variable objects, and for a reason
        # sympy does not like it. Let's cut it in smaller chunks and sum
        # afterwards
        # sum_RPs = sum(self.get_variables_of_type(RibosomeUsage))
        all_ribosome_usage = self.get_variables_of_type(RibosomeUsage)
        # sum_RPs = chunk_sum(all_ribosome_usage)
        sum_RPs = symbol_sum([x.unscaled for x in all_ribosome_usage])
        # The total RNAP capacity constraint looks like
        # ΣRMi + Σ(free RNAPj) = Σ(Total RNAPj)
        ribo_usage = sum_RPs \
                     + sum([x.unscaled for x in free_ribosome]) \
                     - sum([x.concentration for x in self.ribosome.values()])
        ribo_usage /= min([x.scaling_factor for x in self.ribosome.values()])
        return ribo_usage
>>>>>>> 4fc89636

        # The total RNAP capacity constraint looks like
        # ΣRMi + Σ(free RNAPj) = Σ(Total RNAPj)
        usage = sum_RPs \
                + sum([x.unscaled for x in free_ribosome]) \
                - self.ribosome[rib_id].concentration
        usage /= self.ribosome[rib_id].scaling_factor
        return usage
    
    def apply_ribosomal_catalytic_constraint(self, reaction):
        """
        Given a translation reaction, apply the constraint that links it with
        ribosome usage
        :param reaction: a TranslationReaction
        :type reaction: TranslationReaction
        :return:
        """

        # Check that we indeed have a translation reaction
        assert(isinstance(reaction, TranslationReaction))

        the_scaling_factor = min([x.scaling_factor for x in self.ribosome.values()])

        RPi = self.add_variable(RibosomeUsage,
                                reaction.gene,
                                scaling_factor=the_scaling_factor,
                                ub=1,
                                lb=0)

        # v_fwd - v_bwd <= kribo/length_aa [Ri]
        # v_fwd - v_bwd -  kribo/length_aa [Ri] <= 0

        # No scaling : Flux is in protein scale, and so is the ribosome concentration
        # v_max = self.ribosome.kribo \
        #         / reaction.aminoacid_length \
        #         * RPi
        # ribo_constraint_expr = fwd_variable - bwd_variable - v_max

        k = sum([rib.kribo / reaction.aminoacid_length
                 for rib in self.ribosome.values()])

        # Scaled version
        # ribo_constraint_expr = reaction.scaled_net - RPi
        ribo_constraint_expr = reaction.net - k * RPi.unscaled


        self.add_constraint(kind=SynthesisConstraint, hook=reaction,
                            expr=ribo_constraint_expr, ub=0)


    def add_genes(self, genes):
        """
        Oddly I could not find this method in cobra. Adds one or several genes
        to the model.

        :param genes:
        :type genes: Iterable(Gene) or Gene
        :return:
        """
        if not hasattr(genes,'__iter__'):
            genes = [genes]

        new_genes = [x for x in genes if x.id not in self.genes]
        modified_genes = [x for x in genes if x.id in self.genes]

        for g in new_genes:
            self._add_gene(g)

        for g in modified_genes:
            raise NotImplementedError()

    def _add_gene(self, gene):
        gene._model = self
        self.genes.append(gene)


    #-------------------------------------------------------------------------#

    def sanitize_varnames(self):
        """
        Makes variable name safe for the solvers. In particular, variables whose
        name start with
        :return:
        """
        for met in self.metabolites:
            if met.id[0].isdigit():
                met.id = '_'+met.id
                self.logger.info('Sanitized variable name {}'.format(met.id))
        for rxn in self.reactions:
            if rxn.id[0].isdigit():
                rxn.id = '_'+rxn.id
                self.logger.info('Sanitized variable name {}'.format(rxn.id))

        Model.repair(self)

    def print_info(self, specific = False):
        """
        Print information and counts for the cobra_model
        :return:
        """
        if not specific:
            LCSBModel.print_info(self)

        n_reactions = len(self.reactions)
        n_enzymes = len(self.enzymes)
        n_enzymatic_reactions   = len([x for x in self.reactions \
                                       if isinstance(x, EnzymaticReaction)])

        info = pd.DataFrame(columns = ['value'])
        info.loc['num enzymes'] = n_enzymes
        info.loc['num enzymatic_reactions'] = n_enzymatic_reactions
        info.loc['pct enzymatic_reactions'] = n_enzymatic_reactions/n_reactions*100
        info.index.name = 'key'

        print(info)

    def __deepcopy__(self, memo):
        """
        Calls self.copy() to return an independant copy of the model

        :param memo:
        :return:
        """

        return self.copy()

    def copy(self):
        """
        Pseudo-smart copy of the model using dict serialization. This builds a
        new model from the ground up, with independwnt variables, solver, etc.

        :return:
        """

        from ..io.dict import model_from_dict, model_to_dict
        dictmodel = model_to_dict(self)
        new = model_from_dict(dictmodel)

        copy_solver_configuration(self, new)

        return new<|MERGE_RESOLUTION|>--- conflicted
+++ resolved
@@ -1651,8 +1651,6 @@
 
         # 3 -> Add ribosomal capacity constraint
         self.regenerate_variables()
-
-<<<<<<< HEAD
         
         for rib_id in self.ribosome.keys():
             # CATCH : This is summing ~1500+ variable objects, and for a reason
@@ -1672,58 +1670,23 @@
                                 lb = 0,
                                 ub = 0,
                                 )
-=======
-        ribo_usage = self._get_rib_total_capacity()
-        # For nondimensionalization
-        # ribo_usage = (sum_RPs + self.Rf.unscaled - self.ribosome.concentration) \
-        #              / self.ribosome.scaling_factor
-
-        # Create the capacity constraint
-        self.add_constraint(kind=TotalCapacity,
-                            hook=self,
-                            id_='rib',
-                            expr=ribo_usage,
-                            lb = 0,
-                            ub = 0,
-                            )
->>>>>>> 4fc89636
 
         # update variable and constraints attributes
         self.regenerate_constraints()
         self.regenerate_variables()
 
-<<<<<<< HEAD
     def _get_rib_total_capacity(self, rib_id):
         all_ribosome_usage = self.get_variables_of_type(RibosomeUsage)
         # only for genes traslated by this ribosome the genes without any assigned ribosome
         sum_RPs = symbol_sum([x.unscaled for x in all_ribosome_usage \
                               if x.hook.translated_by is None \
                               or rib_id in x.hook.translated_by])
-        free_ribosome = [self.get_variables_of_type(FreeEnzyme).get_by_id(rib_id)]
-=======
-    def _get_rib_total_capacity(self):
-        free_ribosome = [self.get_variables_of_type(FreeEnzyme).get_by_id(x)
-                         for x in self.ribosome]
-        # CATCH : This is summing ~1500+ variable objects, and for a reason
-        # sympy does not like it. Let's cut it in smaller chunks and sum
-        # afterwards
-        # sum_RPs = sum(self.get_variables_of_type(RibosomeUsage))
-        all_ribosome_usage = self.get_variables_of_type(RibosomeUsage)
-        # sum_RPs = chunk_sum(all_ribosome_usage)
-        sum_RPs = symbol_sum([x.unscaled for x in all_ribosome_usage])
-        # The total RNAP capacity constraint looks like
-        # ΣRMi + Σ(free RNAPj) = Σ(Total RNAPj)
-        ribo_usage = sum_RPs \
-                     + sum([x.unscaled for x in free_ribosome]) \
-                     - sum([x.concentration for x in self.ribosome.values()])
-        ribo_usage /= min([x.scaling_factor for x in self.ribosome.values()])
-        return ribo_usage
->>>>>>> 4fc89636
+        free_ribosome = self.get_variables_of_type(FreeEnzyme).get_by_id(rib_id)
 
         # The total RNAP capacity constraint looks like
         # ΣRMi + Σ(free RNAPj) = Σ(Total RNAPj)
         usage = sum_RPs \
-                + sum([x.unscaled for x in free_ribosome]) \
+                + free_ribosome.unscaled \
                 - self.ribosome[rib_id].concentration
         usage /= self.ribosome[rib_id].scaling_factor
         return usage

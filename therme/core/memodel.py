# -*- coding:utf-8 -*-
"""
.. module:: ETFL
   :platform: Unix, Windows
   :synopsis: Thermodynamics-based Flux Analysis

.. moduleauthor:: ETFL team

Core for the ME-part

"""

import numpy as np
import optlang
import pandas as pd
import sympy
from cobra import Model, Reaction, Gene
from cobra.core import Solution, DictList
from collections import defaultdict
from Bio.SeqUtils import molecular_weight


from ..utils.parsing import parse_gpr
from ..utils.utils import replace_by_enzymatic_reaction, replace_by_me_gene
from .genes import ExpressedGene
from .dna import DNA
from .rna  import mRNA,rRNA, tRNA
from .enzyme import Enzyme, Peptide
from .reactions import EnzymaticReaction, ProteinComplexation, \
    TranslationReaction, TranscriptionReaction, DegradationReaction
from .expression import build_trna_charging, \
    make_stoich_from_aa_sequence, make_stoich_from_nt_sequence, \
    degrade_peptide, degrade_mrna
from ..optim.constraints import CatalyticConstraint, ForwardCatalyticConstraint,\
    BackwardCatalyticConstraint, EnzymeMassBalance, \
    rRNAMassBalance, mRNAMassBalance, tRNAMassBalance, DNAMassBalance, \
    GrowthCoupling, TotalCapacity, ExpressionCoupling, RibosomeRatio, \
    GrowthChoice, EnzymeDegradation, mRNADegradation,\
    LinearizationConstraint, SynthesisConstraint, SOS1Constraint,\
    InterpolationConstraint
from ..optim.variables import ModelVariable, GrowthActivation, \
    EnzymeVariable, LinearizationVariable, RibosomeUsage, RNAPUsage, \
    FreeRibosomes, BinaryActivator, InterpolationVariable, DNAVariable, \
    GrowthRate, GenericVariable

from pytfa.core.model import LCSBModel
from pytfa.optim.reformulation import petersen_linearization
from pytfa.optim.utils import chunk_sum, symbol_sum
from pytfa.utils.logger import get_bistream_logger
from pytfa.utils.str import camel2underscores
from pytfa.optim.utils import copy_solver_configuration


class MEModel(LCSBModel, Model):
    def __init__(self, model=Model(), growth_reaction='',

                 mu_range = None, n_mu_bins = 1,
                 max_enzyme_concentration = 1000,
                 big_M = 1000,
                 prot_scaling = 1000,
                 mrna_scaling = None,
                 *args, **kwargs):

        """


        :param model: The input model
        :type model: cobra.Model
        :param mu:  (Facultative) Mean growth rate to constraint the model
        :param mu_error: (Facultative) Absolute error on mu to constraint the model
        :type mu_error: float > 0
        :param mu_range: (Facultative) Min-Max growth rate to constraint the model
        :type mu_range: tuple (l,u)
        :param n_mu_bins: (Facultative) In how many intervals to separate the
                        growth rate for the linearization
        :param args:
        :param kwargs:

        """

        name = 'ETFL' + model.id if model.id else 'ETFL_model'

        LCSBModel.__init__(self, model, name)

        self.logger = get_bistream_logger('ME model' + str(self.name))
        self.parent = model
        if model is not None:
            self.sanitize_varnames()

        self.init_etfl(big_M, growth_reaction, max_enzyme_concentration, mrna_scaling, mu_range,
                       n_mu_bins, name, prot_scaling)

    def init_etfl(self, big_M, growth_reaction, max_enzyme_concentration, mrna_scaling, mu_range,
                  n_mu_bins, name, prot_scaling):
        self.max_enzyme_concentration = max_enzyme_concentration
        self.big_M = big_M
        self._var_dict = dict()
        self._cons_dict = dict()
        self.logger.info('# ETFL Model {} initialized'.format(name))
        self._growth_reaction_id = growth_reaction
        self._mu_range = mu_range
        self._n_mu_bins = n_mu_bins
        self.init_scaling(prot_scaling, mrna_scaling)
        if mu_range is not None:
            self._mu = self.add_variable(kind=GrowthRate,
                                         hook=self,
                                         id_='total',  # Will read MU_total
                                         lb=mu_range[0],
                                         ub=mu_range[1])
            self.init_mu_variables()
        else:
            # message = """ You need to supply mu_range."""

            message = "Empty model initialized"
            # raise ValueError(message)
            self.logger.info(message)
        self.aa_dict = dict()
        self.rna_nucleotides = dict()
        self.trna_dict = dict()
        self.enzymes = DictList()
        self.mrnas = DictList()
        self.rrnas = DictList()
        self.trnas = DictList()
        self.peptides = DictList()
        self.transcription_reactions = DictList()
        self.translation_reactions = DictList()
        self.complexation_reactions = DictList()
        self.degradation_reactions = DictList()

    def init_scaling(self, prot_scaling, mrna_scaling):

        self._prot_scaling = prot_scaling

        if mrna_scaling is None:
            self._mrna_scaling = prot_scaling
        else:
            self._mrna_scaling = mrna_scaling


    @property
    def mu(self):
        return self._mu

    # @mu.setter
    # def mu(self, val, epsilon = None):
    #     if epsilon is None:
    #         epsilon = self.solver.configuration.tolerances.feasibility
    #
    #     self._mu.lb = val-epsilon
    #     self._mu.ub = val+epsilon

    def make_mu_bins(self):
        from numpy import linspace
        bounds = linspace(self.mu.variable.lb, self.mu.variable.ub, self._n_mu_bins+1)
        bins = zip(bounds[:-1], bounds[1:])
        self.mu_bins = tuple(((x[0]+x[1])/2, x) for x in bins)


    @property
    def n_mu_bins(self):
        return len(self.mu_bins)

    def init_mu_variables(self):
        """
        Necessary for the zeroth order approximation of mu:
        mu in [0.1, 0.9] with nbins = 8
        => mu = 0.15 OR mu = 0.25 OR ... OR mu = 0.85

        Using binary exapnsion of the bins instead of a list of 0-1s
         described `here <https://orinanobworld.blogspot.ch/2013/07/integer-variables-and-quadratic-terms.html>`_

        :return:
        """

        self.make_mu_bins()
        ga = list()
        N = self.n_mu_bins
        n_vars = np.int(np.ceil(np.log2(N)))

        for e in range(n_vars):
            ga.append(self.add_variable(kind=GrowthActivation,
                                        hook=self,
                                        id_=str(2 ** e)))

        # Force that only one growth range can be chosen:
        # b0*2^0 + b1*2^1 + b2*2^2 + ... + bn*2^n <= n_bins

        choice_expr = sum(ga)
        self.add_constraint(kind=GrowthChoice,
                            hook=self,
                            expr=choice_expr,
                            id_='growth',
                            ub=self.n_mu_bins,
                            lb=0)

        # Couple growth
        v_fwd = self.growth_reaction.forward_variable
        v_bwd = self.growth_reaction.reverse_variable

        # |v_net - mu| <= bin_width
        bin_half_width = max([(x[1] - x[0]) / 2 for _, x in self.mu_bins])

        the_integer = symbol_sum([(2 ** i) * ga_i for i, ga_i in enumerate(ga)])

        binarized_mu = self.mu.variable.lb + the_integer * self.mu_approx_resolution

        growth_coupling_expr = v_fwd - v_bwd - binarized_mu

        self.add_constraint(kind=GrowthCoupling,
                            hook=self.growth_reaction,
                            expr=growth_coupling_expr,
                            ub=bin_half_width,
                            lb=-1 * bin_half_width)

        # Update the variable indices
        self.regenerate_variables()
        self.regenerate_constraints()

    @property
    def mu_approx_resolution(self):
        return (self.mu.variable.ub - self.mu.variable.lb) / self.n_mu_bins

    @property
    def growth_reaction(self):
        """
        Returns the growth reaction of the model. Useful because tied to the
        growth variable
        :return:
        """
        if self._growth_reaction_id:
            return self.reactions.get_by_id(self._growth_reaction_id)
        else:
            return None

    @growth_reaction.setter
    def growth_reaction(self, reaction_id):
        """
        The growth_reaction is set by supplying the id of the candidate reaction

        :param reaction_id: an id within the model
        :type reaction_id: str
        :return:
        """
        rxn = self.reactions.get_by_id(reaction_id)
        self._growth_reaction_id = rxn.id

    def add_nucleotide_sequences(self, sequences):
        """

        :param sequences:
        :return:
        """

        for gene_id, seq in sequences.items():
            if gene_id in self.genes:
                new = replace_by_me_gene(self, gene_id, seq)

            else:
                self.logger.warning('Model has no gene {}, Adding it'.format(gene_id))
                new = ExpressedGene(id= gene_id, name = gene_id, sequence=seq)
                self.add_genes([new])



    def add_dummies(self, nt_ratios, mrna_kdeg, mrna_length, aa_ratios,
                    enzyme_kdeg, peptide_length,
                    gtp='gtp_c',
                    gdp='gdp_c',
                    h2o='h2o_c',
                    h='h_c',
                    ppi='ppi_c'):
        """

        create dummies to enforce mrna and peptide production even in the
        absence of data for all mrnas and proteins
        absence of data for all mrnas and proteins


        :param nt_ratios:
        :param mrna_kdeg:
        :param mrna_length:
        :param aa_ratios:
        :param enzyme_kdeg:
        :param peptide_length:
        :param gtp:
        :param gdp:
        :param h2o:
        :param h:
        :return:
        """

        # Create a dummy gene and override the sequences with input data
        dummy_gene = ExpressedGene(id='dummy_gene',
                                   name='Dummy Gene',
                                   sequence='')
        dummy_gene._rna = 'N'*mrna_length
        dummy_gene._peptide = 'A'*peptide_length

        self.add_genes([dummy_gene])

        # Create a dummy mRNA
        dummy_mrna = mRNA(id='dummy_gene',
                          name='dummy mRNA',
                          kdeg=mrna_kdeg)

        nt_weights = [v*molecular_weight(k, 'RNA') for k,v in nt_ratios.items()]
        dummy_mrna.molecular_weight = mrna_length*sum(nt_weights)/ 1000 # g.mol^-1 -> kg.mol^-1 (SI) = g.mmol^-1

        self.add_mrnas([dummy_mrna])

        dummy_transcription = TranscriptionReaction(id='dummy_transcription',
                                                    name = 'Dummy Transcription',
                                                    gene_id=dummy_gene.id,
                                                    enzymes=self.rnap)
        self.add_reactions([dummy_transcription])

        # Use the input ratios to make the stoichiometry
        transcription_mets = {
                self.metabolites.get_by_id(self.rna_nucleotides[k]):
                    -1 * v * mrna_length / self._mrna_scaling
                for k,v in nt_ratios.items()
                }
        transcription_mets[ppi] = mrna_length/self._mrna_scaling

        dummy_transcription.add_metabolites(transcription_mets)

        self.add_mass_balance_constraint(dummy_transcription, dummy_mrna)

        # Add the degradation
        mrna_deg_stoich = {
                self.metabolites.get_by_id(self.rna_nucleotides_mp[k]):
                    -1 * v * mrna_length / self._mrna_scaling
                for k,v in nt_ratios.items()
                }
        mrna_deg_stoich[h2o] = -1 * mrna_length/self._mrna_scaling
        mrna_deg_stoich[h] = 1 * mrna_length/self._mrna_scaling

        self._make_degradation_reaction(deg_stoich=mrna_deg_stoich,
                                        macromolecule=dummy_mrna,
                                        kind=mRNADegradation)


        # Create a dummy peptide
        dummy_peptide = Peptide(id='dummy_peptide',
                                name='Dummy peptide',
                                gene_id=dummy_gene.id)

        aa_weights = [v*molecular_weight(k, 'protein') for k,v in aa_ratios.items()]

        dummy_peptide.molecular_weight = peptide_length*sum(aa_weights)/ 1000 # g.mol^-1 -> kg.mol^-1 (SI) = g.mmol^-1

        dummy_translation = TranslationReaction(id='dummy_translation',
                                                name='Dummy Translation',
                                                gene_id=dummy_gene.id,
                                                enzymes=self.ribosome)
        # Use the input ratios to make the stoichiometry
        translation_mets = {}



        for k,v in aa_ratios.items():
            the_met_id = self.aa_dict[k]
            the_charged_trna, the_uncharged_trna, _ = self.trna_dict[the_met_id]
            translation_mets[the_charged_trna  ] = -1*v*peptide_length\
                                                   /self._prot_scaling
            translation_mets[the_uncharged_trna] =  1*v*peptide_length\
                                                    /self._prot_scaling


        translation_mets[self.metabolites.get_by_id(gtp)] = -2*peptide_length \
                                                            / self._prot_scaling
        translation_mets[self.metabolites.get_by_id(h2o)] = -2*peptide_length \
                                                            / self._prot_scaling
        translation_mets[self.metabolites.get_by_id(gdp)] =  2*peptide_length \
                                                             / self._prot_scaling
        translation_mets[self.metabolites.get_by_id( h )] =  2*peptide_length \
                                                             / self._prot_scaling
        translation_mets[dummy_peptide] = 1

        # Do not forget to extract the tRNAs from the stoichiometry, since they
        # get diluted
        self._extract_trna_from_reaction(translation_mets, dummy_translation)

        dummy_translation.add_metabolites(translation_mets)

        dummy_complexation = ProteinComplexation(id='dummy_complexation',
                                                 name='Dummy Complexation')
        dummy_complexation.add_metabolites(({dummy_peptide:-1}))

        self.add_reactions([dummy_translation, dummy_complexation])

        # Create a dummy protein made of the dummy peptide
        dummy_protein = Enzyme(id='dummy_enzyme',
                               name='Dummy Enzyme',
                               kcat=0,
                               kdeg=enzyme_kdeg)
        dummy_protein.complexation = dummy_complexation
        self.add_enzymes([dummy_protein])

        self.add_mass_balance_constraint(dummy_complexation, dummy_protein)

        # Finally add the degradation flux

        prot_deg_stoich = dict()

        for k, v in aa_ratios.items():
            the_met_id = self.aa_dict[k]
            prot_deg_stoich[the_met_id] = v * peptide_length \
                                                 / self._prot_scaling
        prot_deg_stoich[h2o] = -1*peptide_length/self._prot_scaling

        self._make_degradation_reaction(deg_stoich=prot_deg_stoich,
                                        macromolecule=dummy_protein,
                                        kind=EnzymeDegradation)



    def add_interpolation_variables(self):
        lambdas = []
        for e in range(self.n_mu_bins):
            lambda_i = self.add_variable(kind=BinaryActivator,
                                         hook=self,
                                         id_=str(e),
                                         lb=0,
                                         ub=1
                                         )
            lambdas += [lambda_i]
        sos_expr = symbol_sum(lambdas)

        self.add_constraint(kind=SOS1Constraint,
                            hook=self,
                            id_='interpolation_integer_SOS1',
                            expr=sos_expr,
                            lb=1,
                            ub=1)

        ga_vars = self.get_ordered_ga_vars()
        # mu_integer is the fraction coefficient of mu/mu_max:
        # mu_integer = delta_0*2^0 + delta_1*2^1 + ... + delta_n*2^n
        the_mu_integer = symbol_sum([(2 ** i) * ga_i
                                     for i, ga_i in enumerate(ga_vars)])

        # We want to equate the mu_integer with the currently active lambda index
        # 0*lambda_0 + 1*lambda_1 + ... + n*lambda_n = mu_integer
        ic_expr = symbol_sum([e*l for e,l in enumerate(lambdas)]) - the_mu_integer

        self.add_constraint(kind=InterpolationConstraint,
                            hook=self,
                            id_='growth_activators__EQ__interpolation_integers',
                            expr=ic_expr,
                            lb=0,
                            ub=0)

        self.regenerate_variables()
        self.regenerate_constraints()


    def add_protein_mass_requirement(self, mu_values, p_rel):
        """
        Adds protein synthesis requirement

        input of type:
        mu_values=[ 0.6,        1.0,        1.5,        2.0,        2.5     ]
        p_rel   = [ 0.675676,   0.604651,   0.540416,   0.530421,   0.520231]

        mu_values in [h^-]
        p_rel in [g/gDw]

        :param mu_values:
        :param p_rel:
        :return:
        """

        activation_vars = self.get_variables_of_type(BinaryActivator)

        model_mus = [x[0] for x in self.mu_bins]
        p_hat = np.interp(x= model_mus,
                          xp=mu_values,
                          fp=p_rel)

        p_ref = symbol_sum([x*y for x,y in zip(p_hat, activation_vars)])

        # mmol.gDw^-1 / [scaling]
        enzyme_vars    = self.enzymes.list_attr('variable')
        # g.mol^-1 -> kg.mol^-1 (SI) = g.mmol^-1
        enzyme_weights = self.enzymes.list_attr('molecular_weight')

        tot_prot = symbol_sum([x*y for x,y in zip(enzyme_weights,enzyme_vars)])

        # For legibility
        prot_ggdw = self.add_variable(kind=InterpolationVariable, hook=self,
                                      id_='prot_ggdw',
                                      lb=0,
                                      ub=1, # can't have more prot than cell mass
                                      )

        # MW_1*[E1] + MW_2*[E2] + ... + MW_n*[En] = prot_ggdw
        mass_variable_def = tot_prot / self._prot_scaling - prot_ggdw

        # E_ggdw = E_ref
        mass_coupling_expr = prot_ggdw - p_ref

        epsilon = max(abs(np.diff(p_hat)))

        self.add_constraint(kind=InterpolationConstraint,
                            hook=self,
                            id_='prot_weight_definition',
                            expr=mass_variable_def,
                            lb=0,
                            ub=0,
                            )

        self.add_constraint(kind=InterpolationConstraint,
                            hook=self,
                            id_='prot_interpolation',
                            expr=mass_coupling_expr,
                            lb=-1 * epsilon,
                            ub=epsilon,
                            )

        self.interpolation_protein = p_hat
        self._interpolation_protein_tolerance = epsilon

        self.regenerate_variables()
        self.regenerate_constraints()


    def add_rna_mass_requirement(self, mu_values, rna_rel):
        """
        Adds RNA synthesis requirement

        input of type:
        mu_values = [   0.6,        1.0,        1.5,        2.0,        2.5     ]
        rna_rel   = [   0.135135    0.151163    0.177829    0.205928    0.243931]

        mu_values in [h^-]
        rna_rel in [g/gDw]

        :param mu_values:
        :param rna_rel:
        :return:
        """

        activation_vars = self.get_variables_of_type(BinaryActivator)

        model_mus = [x[0] for x in self.mu_bins]
        m_hat = np.interp(x= model_mus,
                          xp=mu_values,
                          fp=rna_rel)

        m_ref = symbol_sum([x*y for x,y in zip(m_hat, activation_vars)])

        rna_vars    = self.mrnas.list_attr('variable') # mmol.gDw^-1 / [scaling]
        rna_weights = self.mrnas.list_attr('molecular_weight') # g.mol^-1 -> kg.mol^-1 (SI) = g.mmol^-1

        tot_rna = symbol_sum([x*y for x,y in zip(rna_weights,rna_vars)])


        # For legibility
        mrna_ggdw = self.add_variable(kind=InterpolationVariable,
                                      hook=self,
                                      id_='mrna_ggdw',
                                      lb=0,
                                      ub=1, #can't have more rna than cell mass
                                      )

        # MW_1*[rna1] + MW_2*[rna2] + ... + MW_n*[rna_n] = mRNA_ggdw
        mass_variable_def = tot_rna / self._mrna_scaling - mrna_ggdw

        # mRNA_ggdw = mRNA_ref
        mass_coupling_expr = mrna_ggdw - m_ref

        epsilon = max(abs(np.diff(m_hat)))

        self.add_constraint(kind=InterpolationConstraint,
                            hook=self,
                            id_='mRNA_weight_definition',
                            expr=mass_variable_def,
                            lb=0,
                            ub=0,
                            )

        self.add_constraint(kind=InterpolationConstraint,
                            hook=self,
                            id_='mRNA_interpolation',
                            expr=mass_coupling_expr,
                            lb=-1*epsilon,
                            ub=epsilon,
                            )


        self.interpolation_mrna = m_hat
        self._interpolation_mrna_tolerance = epsilon

        self.regenerate_variables()
        self.regenerate_constraints()


    def add_dna_mass_requirement(self, mu_values, dna_rel, gc_ratio,
                                 chromosome_len, dna_dict, ppi='ppi_c'):
        """
        Adds DNA synthesis requirement

        input of type:
        mu_values = [   0.6,        1.0,        1.5,        2.0,        2.5     ]
        dna_rel   = [   0.135135    0.151163    0.177829    0.205928    0.243931]

        mu_values in [h^-]
        dna_rel in [g/gDw]

        :param mu_values:
        :param dna_rel:
        :return:
        """

        self.dna_nucleotides = dna_dict

        # Get mu interpolation
        activation_vars = self.get_variables_of_type(BinaryActivator)

        model_mus = [x[0] for x in self.mu_bins]
        m_hat = np.interp(x= model_mus,
                          xp=mu_values,
                          fp=dna_rel)

        m_ref = symbol_sum([x*y for x,y in zip(m_hat, activation_vars)])

        # Create dummy DNA reaction
        dna_formation = Reaction(id='DNA_formation', name = 'DNA Formation')
        self.add_reactions([dna_formation])

        # In this formulation, we make 1 unit of the whole chromosome with NTPs
        g = gc_ratio
        mets = {v: -1 * chromosome_len * (g if k.lower() in 'gc' else 1 - g)
                   / self._mrna_scaling
                for k, v in self.dna_nucleotides.items()}
        # Don't forget to release ppi (2 ppi per bp)
        mets[ppi] = 2 * chromosome_len / self._mrna_scaling


        dna_formation.add_metabolites(mets)

        # Add DNA variable:

        dna = DNA(kdeg = 0) # Assumption: kdeg for DNA is close to 0
        self.add_dna(dna)


        # Add mass balance : 0 = v_syn - [mu]*[DNA]
        self.add_mass_balance_constraint(
                                synthesis_flux=dna_formation,
                                macromolecule=dna)

        # DNA mass (BioPython has g.mol^-1, while we are in mmol)
        ma = molecular_weight('A', seq_type='DNA')/ 1000 # g.mol^-1 -> kg.mol^-1 (SI) = g.mmol^-1
        mt = molecular_weight('T', seq_type='DNA')/ 1000 # g.mol^-1 -> kg.mol^-1 (SI) = g.mmol^-1
        mc = molecular_weight('C', seq_type='DNA')/ 1000 # g.mol^-1 -> kg.mol^-1 (SI) = g.mmol^-1
        mg = molecular_weight('G', seq_type='DNA')/ 1000 # g.mol^-1 -> kg.mol^-1 (SI) = g.mmol^-1

        #              g.mmol(bp)^-1        * mmol(bp)/mmol(dna) * mmol(dna).gDW^-1
        tot_dna = ( (1-g)*(ma+mt) + g*(mc+mg) ) * chromosome_len * dna.variable

        # For legibility
        dna_ggdw = self.add_variable(kind=InterpolationVariable,
                                      hook=self,
                                      id_='dna_ggdw',
                                      lb=0,
                                      ub=1, #can't have more dna than cell mass
                                      )

        # MW_avg*[DNA] = mRNA_ggdw
        # 1/scaling because the [X]s are scaled (eg mmol.ggDW^-1 -> back to mol.ggDW^1)
        mass_variable_def  = tot_dna / self._mrna_scaling - dna_ggdw

        # DNA_ggdw = DNA_ref
        mass_coupling_expr = dna_ggdw - m_ref

        epsilon = max(abs(np.diff(m_hat)))

        self.add_constraint(kind=InterpolationConstraint,
                            hook=self,
                            id_='DNA_weight_definition',
                            expr=mass_variable_def,
                            lb=0,
                            ub=0,
                            )

        self.add_constraint(kind=InterpolationConstraint,
                            hook=self,
                            id_='DNA_interpolation',
                            expr=mass_coupling_expr,
                            lb=-1*epsilon,
                            ub=epsilon,
                            )


        self.interpolation_dna = m_hat
        self._interpolation_dna_tolerance = epsilon

        self.regenerate_variables()
        self.regenerate_constraints()


    def build_expression(self, aa_dict, rna_nucleotides,
                         rnap_genes,
                         rrna_genes,
                         rprot_genes,
                         atp='atp_c',
                         amp='amp_c',
                         gtp='gtp_c',
                         gdp='gdp_c',
                         pi='pi_c',
                         ppi='ppi_c',
                         h2o='h2o_c',
                         h='h_c',
                         ):
        """
        Given a dictionnary from amino acids nucleotides to metabolite names,
        goes through the list of genes in the model that have sequence
        information to build transcription and traduction reactions

        :param aa_dict: A dictionnary of aminoacid letter to amicoacid met id
            Example :
            ```python
            aa_dict = {
                        'A':'ala__L_c',
                        'R':'arg__L_c',
                        ...
                    }
            ```
        :param rna_nucleotides: A dictionnary of RNA nucleotide letter to nucleotideTP met id
            Example :
            ```python
            rna_nucleotides = {
                        'A':'atp_c',
                        'U':'utp_c',
                        ...
                    }
            ```
        :param atp: atp metabolite id in the model
        :param amp: amp metabolite id in the model
        :param gtp: gtp metabolite id in the model
        :param gdp: gdp metabolite id in the model
        :param ppi: ppi metabolite id in the model
        :param h2o: h2o metabolite id in the model
        :param h: proton metabolite id in the model
        :return:
        """

        self.aa_dict = aa_dict
        self.rna_nucleotides = rna_nucleotides
        self.rnap_genes = rnap_genes
        self.rrna_genes = rrna_genes
        self.rprot_genes = rprot_genes

        self.trna_dict = build_trna_charging(self,aa_dict,atp,amp,ppi,h2o,h)
        self.add_trnas([item for sublist in self.trna_dict.values()
                        for item in sublist if isinstance(item, tRNA)])

        # Check that the ribosomes have been added
        if self.ribosome is None:
            raise Exception(
                'A ribosome has to be added with the add_ribosome method')

        # Check that the RNAP has been added
        if self.rnap is None:
            raise Exception(
                'A RNA Polymerase has to be added with the add_rnap method')

        for gene in self.genes:
            if not isinstance(gene, ExpressedGene):
                continue

            # Build the transcription
            self._add_gene_transcription_reaction(gene,ppi)
            # Build the translation
            self._add_gene_translation_reaction(gene,gtp,gdp,pi,h2o,h)


    def _add_gene_translation_reaction(self, gene,gtp,gdp,pi,h2o,h):
        """

        :param gene: A gene of the model that has sequence data
        :type gene: therme.core.ExpressedGene
        :return:
        """

        rxn = TranslationReaction(
            id='{}_translation'.format(gene.id),
            name='Translation, {}'.format(gene.id),
            gene_id= gene.id,
            enzymes=self.ribosome,
            upper_bound = self.max_enzyme_concentration)
        self.add_reactions([rxn])

        aa_stoichiometry = make_stoich_from_aa_sequence(gene.peptide,
                                                        self.aa_dict,
                                                        self.trna_dict,
                                                        gtp,
                                                        gdp,
                                                        pi,
                                                        h2o,
                                                        h
                                                        )

        self._extract_trna_from_reaction(aa_stoichiometry, rxn)

        # Scale the stoichiometry
        aa_stoichiometry_scaled = {k: v / self._prot_scaling \
                                   for k, v in aa_stoichiometry.items()}


        rxn.add_metabolites(aa_stoichiometry_scaled)

        free_peptide = Peptide(id = gene.id,
                               name = 'Peptide, {}'.format(gene.id),
                               gene_id = gene.id)

        rxn.add_metabolites({free_peptide:1})

        # Add ribosome as necessary enzyme
        rxn.gene_reaction_rule = self.ribosome.id


        self.translation_reactions += [rxn]
        self.peptides += [free_peptide]

    def _extract_trna_from_reaction(self, aa_stoichiometry, rxn):
        # Extract the tRNAs, since they will be used for a different mass balance
        # in self.add_trna_mass_balances
        for met, stoich in list(aa_stoichiometry.items()):
            if isinstance(met, tRNA):
                rxn.trna_stoich[met.id] = aa_stoichiometry.pop(met)

    def _add_gene_transcription_reaction(self, gene, ppi):
        """

        :param gene: A gene of the model that has sequence data
        :type gene: therme.core.ExpressedGene
        :return:
        """
        rxn = TranscriptionReaction(
            id=self._get_transcription_name(gene.id),
            name='Transcription, {}'.format(gene.id),
            gene_id= gene.id,
            enzymes=self.rnap,
            upper_bound=self.max_enzyme_concentration)
        self.add_reactions([rxn])

        nt_stoichiometry = make_stoich_from_nt_sequence(gene.rna,
                                                        self.rna_nucleotides,
                                                        ppi
                                                        )

        # Scale the stoichiometry
        nt_stoichiometry_scaled = {k: v / self._mrna_scaling \
                                   for k, v in nt_stoichiometry.items()}

        rxn.add_metabolites(nt_stoichiometry_scaled)

        # Add rnap as necessary enzyme
        rxn.gene_reaction_rule = ' & '.join(self.rnap_genes)


        self.transcription_reactions += [rxn]

    def add_trna_mass_balances(self):
        """
        Once the tRNAs, transcription and translation reactions have been added,
        we need to add the constraints:
        d/dt [charged_tRNA]   =  v_charging - sum(nu_trans*v_trans) - mu*[charged_tRNA]
        d/dt [uncharged_tRNA] = -v_charging + sum(nu_trans*v_trans) - mu*[uncharged_tRNA]

        The stoichiometries are set from the reaction dict in _extract_trna_from_reaction

        We also need to scale this into mRNA space (translation is in protein scale):

        d/dt σ_m*[*charged_tRNA] =  +- σ_m*v_charging
                                    -+ σ_m/σ_p*sum(nu_tsl*σ_p*v_tr)
                                    -  mu*σ_m*[*charged_tRNA]

        d/dt [*charged_tRNA]_hat =  +- σ_m*v_charging
                                    -+ σ_m/σ_p*sum(nu_tsl*v_tr_hat)
                                    -  mu*[*charged_tRNA]_hat

        :return:
        """

        sigma_m = self._mrna_scaling
        scaling_factor = self._mrna_scaling/self._prot_scaling

<<<<<<< HEAD

=======
>>>>>>> c6e0ddb8
        translation_fluxes = self.translation_reactions.list_attr('forward_variable')

        for _, (charged_trna, uncharged_trna, charging_rxn) in self.trna_dict.items():

            # Charged tRNAs are generated with the charging reaction, consumed
            # by translation
            charged_stoichs = [translation.trna_stoich[charged_trna.id] for
                                    translation in self.translation_reactions]

<<<<<<< HEAD
            v_tsl_c = symbol_sum(
                [x * y for x, y in zip(charged_stoichs, translation_fluxes)])

            charged_expr = sigma_m * charging_rxn.forward_variable \
                           + scaling_factor * v_tsl_c

=======
            v_tsl_c = symbol_sum([x*y for x,y in zip(charged_stoichs,translation_fluxes)])

            charged_expr = sigma_m * charging_rxn.forward_variable \
                           + scaling_factor * v_tsl_c
>>>>>>> c6e0ddb8
            self.add_mass_balance_constraint(synthesis_flux=charged_expr,
                                             macromolecule=charged_trna)

            # Uncharged tRNAs are generated whenever translation happens,
            # consumed by charging
            uncharged_stoichs = [translation.trna_stoich[uncharged_trna.id] for
                                    translation in self.translation_reactions]

<<<<<<< HEAD
            v_tsl_u = symbol_sum(
                [x * y for x, y in zip(uncharged_stoichs, translation_fluxes)])

            uncharged_expr = -1 * sigma_m * charging_rxn.forward_variable \
                             + scaling_factor * v_tsl_u

=======
            v_tsl_u = symbol_sum([x*y for x,y in zip(uncharged_stoichs,translation_fluxes)])

            uncharged_expr = -1 * sigma_m * charging_rxn.forward_variable \
                             + scaling_factor * v_tsl_u
>>>>>>> c6e0ddb8
            self.add_mass_balance_constraint(synthesis_flux=uncharged_expr,
                                             macromolecule=uncharged_trna)

    def add_enzymatic_coupling(self, coupling_dict):
        """
        Couples the enzymatic reactions maximal rates with the Enzyme
        availability
        The coupling dictionary looks like:
        coupling_dict : {
                            'reaction_id_1':[   enzyme_instance_1,
                                                enzyme_instance_2],
                            'reaction_id_2':[   enzyme_instance_3,
                                                enzyme_instance_4,
                                                enzyme_instance_5],
        :param coupling_dict: A dictionary of reaction ids to enzyme lists
        :type coupling_dict: {str:list(Enzyme)}
        :return:
        """
        self.coupling_dict = coupling_dict
        self.add_enzymes(coupling_dict.values())

        # /!\ We modify the reaction list
        # self.add_gene_reactions()

        # Generic reactions <-> Enzymes coupling
        for rid in self.coupling_dict:
            r = self.reactions.get_by_id(rid)

            # If the reaction is not compatible we do not try to apply constraints
            if not self.is_me_compatible(r):
                continue

            if isinstance(r, EnzymaticReaction) and r.id in coupling_dict:
                # This is a proper enzymatic reaction and we can directly apply
                # the constraint
                self.logger.debug('Applying catalytic constraint to {}'. \
                                 format(rid))
                r.add_enzymes(coupling_dict[r.id])
                self.apply_gpr_catalytic_constraint(r)
            elif not isinstance(r, EnzymaticReaction) and r.id in coupling_dict:
                # This reaction needs to be transformed to an EnzymaticReaction
                self.logger.debug('Transforming and applying catalytic constraint to {}'. \
                                 format(rid))
                #TODO : Add enzymatic_reaction dictlist ??
                enzyme = coupling_dict[r.id]
                enz_r = replace_by_enzymatic_reaction(self, r.id, enzyme)
                self.apply_gpr_catalytic_constraint(enz_r)
            else:
                self.logger.error('Could not find reaction {} in the coupling dictionnary'.format(r.id))

        # update variable and constraints attributes
        self.regenerate_constraints()
        self.regenerate_variables()

    def apply_gpr_catalytic_constraint(self, reaction):
        """
        Apply a catalytic constraint using a gene-enzymes reaction rule (GPR)

        :param reaction:
        :return:
        """

        # complexation = self.add_complexation_from_gpr(reaction)
        complexation = self.add_complexation_from_enzymes(reaction.enzymes)

        v_max_fwd = dict()
        v_max_bwd = dict()

        # Write v_max constraint
        fwd_variable = reaction.forward_variable
        bwd_variable = reaction.reverse_variable

        protein2isozyme_dict = self.match_enzymes_to_complexes(reaction.enzymes,
                                                               complexation)

        for e, (enz, comp) in enumerate(protein2isozyme_dict):
            # If the enzymes has the same kcat for both directions
            # v_fwd  <= kcat_fwd [E]
            # v_fwd - kcat_fwd [E] <= 0

            v_max_fwd[e] = (enz.kcat_fwd / self._prot_scaling) * enz.variable
            v_max_bwd[e] = (enz.kcat_bwd / self._prot_scaling) * enz.variable

            self.add_mass_balance_constraint(comp, enz)

            comp.enzyme = enz
            enz.complexation = comp

        enz_constraint_expr_fwd = fwd_variable - sum(v_max_fwd.values())
        enz_constraint_expr_bwd = bwd_variable - sum(v_max_bwd.values())

        self.add_constraint(kind=ForwardCatalyticConstraint, hook=reaction,
                            expr=enz_constraint_expr_fwd, ub=0)
        self.add_constraint(kind=BackwardCatalyticConstraint, hook=reaction,
                            expr=enz_constraint_expr_bwd, ub=0)



    def _update_rrna_mass_balance(self, mass_balance_expr):
        """
        We need not forget the mRNAs that are part of the ribosome complex
        However since they are not ordinary metabolites, we have to add directly
        the term -v*complexation to the mass balance constraint

        :return:
        """

        # d[rRNA]/dt = v_transcription - v_complexation
        # σ_m * d[rRNA]/dt = σ_m * v_transcription \
        #                   - σ_m/σ_p * σ_p * v_complexation
        # d[rRNA]_hat/dt = v_transcription_hat - σ_m/σ_p * v_complexation_hat

        scaling_factor = self._mrna_scaling / self._prot_scaling

        vrib = self.ribosome.complexation.forward_variable - \
               self.ribosome.complexation.reverse_variable

        mass_balance_expr += -1 * scaling_factor * vrib

        return mass_balance_expr

    def add_mass_balance_constraint(self, synthesis_flux, macromolecule):
        """
        Adds a mass balance constraint of the type
        d[E]/dt = 0 <=> v_synthesis - k_deg*[M] - μ*[M] = 0
        for a macromolecule (mRNA or enzyme)
        :param synthesis_flux:
        :param macromolecule:
        :return:
        """

        mass_balance_expr = self._make_mass_balance_expr(macromolecule, synthesis_flux)

        kwargs = dict()
        if isinstance(macromolecule, Enzyme):
            kind = EnzymeMassBalance
            hook = macromolecule
        elif isinstance(macromolecule, mRNA):
            kind = mRNAMassBalance
            hook = macromolecule
        elif isinstance(macromolecule, rRNA):
            kind = rRNAMassBalance
            hook = macromolecule
            mass_balance_expr = self._update_rrna_mass_balance(mass_balance_expr)
        elif isinstance(macromolecule, DNA):
            kind = DNAMassBalance
            kwargs['id_'] = 'dna'
            hook = self
        elif isinstance(macromolecule, tRNA):
            kind = tRNAMassBalance
            kwargs['id_'] = macromolecule.id
            hook = self
        else:
            raise Exception('Macro-molecule type not recognized: {}'
                            .format(macromolecule))

        self.add_constraint(kind=kind,
                            hook=hook,
                            expr=mass_balance_expr,
                            lb=0, ub=0,
                            **kwargs)



    def _make_mass_balance_expr(self, macromolecule, synthesis_flux):
        # Add the mass_balance constraint
        if isinstance(synthesis_flux, Reaction):
            # It is not a sympy expression, so we make it from the reaction
            # variables
            v_synthesis = synthesis_flux.forward_variable \
                          - synthesis_flux.reverse_variable
        elif isinstance(synthesis_flux, sympy.Expr) \
                or isinstance(synthesis_flux, optlang.interface.Variable) \
                or isinstance(synthesis_flux, int):
            # We already have a sympy expression
            v_synthesis = synthesis_flux
        # This is different if mu is a variable: we need to take care of the
        # bilinear constraint
        if isinstance(self.mu, optlang.interface.Variable) \
                or isinstance(self.mu, GenericVariable):
            # replace μ*E by z = sum(ga_i*μ_i*E), with ga_i binary variables
            # choosing between the mu_i
            z = self.linearize_me(macromolecule)
            mass_balance_expr = v_synthesis \
                                - macromolecule.kdeg * macromolecule.variable \
                                - z

        else:
            # μ is fixed
            mass_balance_expr = v_synthesis \
                                - macromolecule.kdeg * macromolecule.variable \
                                - self.mu * macromolecule.variable
        return mass_balance_expr

    def is_me_compatible(self, reaction):
        # Test if the GPR is a proper one:
        this_gpr = reaction.gene_reaction_rule
        is_proper_gpr = bool(this_gpr) and this_gpr != '[]'

        sym_gpr = parse_gpr(this_gpr)

        ret = True

        if not is_proper_gpr:
            # Then we cannot constrain
            self.logger.warning('Improper GPR for {}'.format(reaction.id))
            ret = False

        # Check that all the genes participating in this gpr have a translation
        # reaction:
        is_translated = {x: '{}_translation'.format(x.name) \
                            in self.translation_reactions
                            for x in sym_gpr.free_symbols}
        if not all(is_translated.values()):
            self.logger.warning(
                'Not all peptides in the GPR of {} are translated: {}'.format(
                    reaction.id, is_translated))
            ret = False

        return ret

    def linearize_me(self, enzyme):
        """
        Performs Petersen linearization on μ*E to keep a MILP problem

        :return:
        """

        E = enzyme.variable

        # ga_i is a binary variable for the binary expansion f the fraction on N
        # of the max growth rate
        ga_vars = self.get_ordered_ga_vars()

        out_expr = self.mu.variable.lb

        # Build z =   ga_0*2^0*mu_max/N * [E]
        #           + ga_1*2^1*mu_max/N * [E]
        #           + ...
        #           + ga_n*2^n*mu_max/N * [E]

        for i, ga_i in enumerate(ga_vars):
            # Linearization step for ga_i * [E]
            z_name = '__MUL__'.join([ga_i.name, E.name])
            # Add the variables
            model_z_i = self.add_variable(kind=LinearizationVariable,
                                          hook=self,
                                          id_=z_name,
                                          lb=0,
                                          ub=self.max_enzyme_concentration)

            # z_i, cons = glovers_linearization(b = ga_i, fy=E, L=E.lb, U=E.ub, z=model_z_i)
            z_i, new_constraints = petersen_linearization(b=ga_i, x=E, M=E.ub,
                                                          z=model_z_i)

            # Add the constraints:
            for cons in new_constraints:
                # Do not forget to substitute the sympy symbol in the constraint
                # with a variable  !
                # new_expression = cons.expression.subs(z_i, model_z_i.variable)
                # EDIT: Not anymore needed if we supply the variable

                self.add_constraint(kind=LinearizationConstraint,
                                    hook=self,
                                    id_=cons.name,
                                    expr=cons.expression,
                                    # expr=new_expression,
                                    ub=cons.ub,
                                    lb=cons.lb)

            out_expr += (2 ** i) * model_z_i * self.mu_approx_resolution

        return out_expr

    def get_ordered_ga_vars(self):
        # ga_i is a binary variable for the binary expansion f the fraction on N
        # of the max growth rate
        ga_vars = self.get_variables_of_type(GrowthActivation)
        ga_vars = sorted(ga_vars, key=lambda x: x.ix)
        return ga_vars


    def add_complexation_from_enzymes(self,enzymes):
        """
        Reads Enzyme.composition to find complexation reaction from enzyme information

        :param reaction:
        :type reaction: cobra.Reaction
        :return:
        """

        complexation = []

        for e,this_isozyme in enumerate(enzymes):
            this_id = '{}_complex_{}'.format(this_isozyme.id,e)
            this_name = '{} Complexation {}'.format(this_isozyme.id,e)


            this_complexation = ProteinComplexation(id = this_id,
                                                    name = this_name)

            peptides = {self.peptides.get_by_id(k):-v \
                            for k,v in this_isozyme.composition.items()}

            this_complexation.add_metabolites(peptides)

            complexation += [this_complexation]

        self.add_reactions(complexation)
        # Add it to a specific index
        self.complexation_reactions += complexation

        return complexation

    def add_complexation_from_gpr(self,reaction):
        """
        Logically parses the GPR to automatically find isozymes ( logical OR )
        and subunits ( logical AND ), and creates the necessary complexation
        reactions: 1 per isozyme, requiring the peptides of each subunit

        :param reaction:
        :type reaction: cobra.Reaction
        :return:
        """

        this_gpr = reaction.gene_reaction_rule

        sym_gpr = parse_gpr(this_gpr)

        if isinstance(sym_gpr, sympy.Symbol):
            # GPR of the type: '(gene0)'
            # Gene <=> Protein
            isozymes = [sym_gpr]
        elif isinstance(sym_gpr, sympy.And):
            # GPR of the type: '(gene0 & gene1)'
            # Subunits of one enzyme
            isozymes = [sym_gpr]
        elif isinstance(sym_gpr, sympy.Or):
            # GPR of the type: '(gene0 | gene1)', '((gene0 & gene1) | gene2)'
            # Two isozymes that are the arguments of the OR
            isozymes = sym_gpr.args

        complexation = []

        for e,this_isozyme in enumerate(isozymes):
            this_id = '{}_complex_{}'.format(reaction.id,e)
            this_name = '{} Complexation {}'.format(reaction.id,e)
            this_complexation = ProteinComplexation(id = this_id,
                                                    name = this_name)

            # TODO: Link stoichiometry information of the subunits
            if isinstance(this_isozyme, sympy.And):
                # this is a GPR with several subunits
                peptides = {self.peptides.get_by_id(x.name):-1 \
                            for x in this_isozyme.args}
            elif isinstance(this_isozyme, sympy.Symbol):
                # there is only one subunit
                peptides = {self.peptides.get_by_id(this_isozyme.name): -1}
            else:
                #The GPR has been incorrectly parsed
                self.logger.error('Incorrect parsing of {}'.format(isozymes))
                raise TypeError

            this_complexation.add_metabolites(peptides)

            complexation += [this_complexation]

        self.add_reactions(complexation)
        # Add it to a specific index
        self.complexation_reactions += complexation

        return complexation


    def match_enzymes_to_complexes(self, enzymes, complexes):
        #TODO: Implement this better
        # if only one prot, replicate it with similar kdeg and kcat
        if   len(enzymes) == len(complexes):
            return zip(enzymes, complexes)
        elif len(enzymes) == 1:
            enzyme_list = self.replicate_enzyme(enzymes[0], len(complexes))
            return zip(enzyme_list, complexes)
        else:
            raise NotImplementedError


    def add_enzymes(self, enzyme_list):
        """
        Adds an Enzyme object, or iterable of Enzyme objects, to the model
        :param enzyme_list:
        :type enzyme_list:Iterable(Enzyme) or Enzyme
        :return:
        """
        if not hasattr(enzyme_list, '__iter__'):
            enzyme_list = [enzyme_list]
        else:
            enzyme_list = list(enzyme_list)
        if len(enzyme_list) == 0:
            return None

        if not isinstance(enzyme_list[0],Enzyme):
            enzyme_list = [x for item in enzyme_list for x in item]

        # First check whether the enzymes exist in the model
        enzyme_list = [x for x in enzyme_list if x.id not in self.enzymes]

        for enz in enzyme_list:
            enz._model = self
            enz.init_variable()

        for enz in enzyme_list:
            enz.variable.ub = self.max_enzyme_concentration

        self.enzymes += enzyme_list


    def add_mrnas(self, mrna_list):
        """
        Adds a mRNA object, or iterable of mRNA objects, to the model
        :param mrna_list:
        :type mrna_list:Iterable(mRNA) or mRNA
        :return:
        """
        if not hasattr(mrna_list, '__iter__'):
            mrna_list = [mrna_list]
        if len(mrna_list) == 0:
            return None

        # First check whether the mRNAs exist in the model
            mrna_list = [x for x in mrna_list if x.id not in self.mrnas]

        for mrna in mrna_list:
            mrna._model = self
            mrna.init_variable()

        for mrna in mrna_list:
            mrna.variable.ub = self.max_enzyme_concentration

        self.mrnas += mrna_list

    def add_rrnas(self):

        rrnas = []

        for the_rrna_id in self.rrna_genes:
            the_rrna = rRNA(id = the_rrna_id,
                            kdeg = 0, # They get complexed right away ?
                            name = 'rRNA {}'.format(the_rrna_id),
                            gene_id=the_rrna_id)

            the_rrna._model = self
            the_rrna.init_variable()
            the_rrna.variable.ub = self.max_enzyme_concentration

            rrnas.append(the_rrna)

            synthesis = self.transcription_reactions.get_by_id(
                self._get_transcription_name(the_rrna_id))
            self.add_mass_balance_constraint(synthesis, the_rrna)

        self.rrnas += rrnas



    def add_trnas(self, trna_list):
        """
        Adds a tRNA object, or iterable of tRNA objects, to the model
        :param trna_list:
        :type trna_list:Iterable(tRNA) or tRNA
        :return:
        """
        if not hasattr(trna_list, '__iter__'):
            trna_list = [trna_list]
        if len(trna_list) == 0:
            return None


        # First check whether the tRNAs exist in the model
            trna_list = [x for x in trna_list if x.id not in self.trnas]

        for trna in trna_list:
            trna._model = self
            trna.init_variable()

        for trna in trna_list:
            trna.variable.ub = self.max_enzyme_concentration

        self.trnas += trna_list

    def add_dna(self, dna):
        """
        Adds a DNA object to the model
        :param dna:
        :type dna: DNA
        :return:
        """

        dna._model = self
        dna.init_variable()
        dna.variable.ub = self.max_enzyme_concentration

        self.dna = dna

    def remove_enzymes(self, enzyme_list):
        """
        Removes an Enzyme object, or iterable of Enzyme objects, from the model
        :param enzyme_list:
        :type enzyme_list:Iterable(Enzyme) or Enzyme
        :return:
        """
        if not hasattr(enzyme_list, '__iter__'):
            enzyme_list = [enzyme_list]
        if len(enzyme_list) == 0:
            return None

        # First check whether the metabolites exist in the model
        enzyme_list = [x for x in enzyme_list if x.id not in self.enzymes]

        for enz in enzyme_list:
            self.enzymes.pop(enz.id)

    def replicate_enzyme(self, enzyme, n_replicates):
        """
        Replicates an enzyme n_replicates times, with similar kcat and kdeg.
        Useful for isozymes

        :param enzyme:
        :type enzyme: pytfa.me.Enzyme
        :param n_replicates:
        :type n_replicates: int
        :return:
        """
        self.remove_enzymes([enzyme])

        new_enzymes = list()
        for e in range(n_replicates):
            new_enz = Enzyme(id =enzyme.id + '_{}'.format(e),
                             kcat_fwd = enzyme.kcat_fwd,
                             kcat_bwd = enzyme.kcat_bwd,
                             kdeg = enzyme.kdeg,
                             # name = enzyme.name + ' - Replicate {}'.format(e)
                             )
            new_enzymes.append(new_enz)

        self.add_enzymes(new_enzymes)
        return new_enzymes


    def add_degradation(self, rna_nucleotides_mp, h2o='h2o_c', h='h_c'):
        for enzyme in self.enzymes:
            self._add_enzyme_degradation(enzyme, h2o)

        self.rna_nucleotides_mp = rna_nucleotides_mp

        for mRNA in self.mrnas:
            self._add_mrna_degradation(mRNA, h2o, h)


        self._update()
        self.regenerate_variables()
        self.regenerate_constraints()

    def _add_enzyme_degradation(self, enzyme, h2o):

        if enzyme.kdeg is None or np.isnan(enzyme.kdeg):
            return None

        complex_dict = enzyme.complexation.metabolites
        deg_stoich = defaultdict(int)
        for peptide, stoich in complex_dict.items():
            degradation_mets = degrade_peptide(peptide,
                                               self.aa_dict,
                                               h2o)
            for k,v in degradation_mets.items():
                deg_stoich[k]+=-1*v*stoich/self._prot_scaling # v is negative

        self._make_degradation_reaction(deg_stoich, enzyme, EnzymeDegradation, queue=True)
        self._update()


    def _add_mrna_degradation(self, mrna, h2o, h):

        if mrna.kdeg is None or np.isnan(mrna.kdeg):
            return None

        degradation_mets = degrade_mrna(mrna, self.rna_nucleotides_mp, h2o, h)
        deg_stoich = {k:v/self._mrna_scaling for k,v in degradation_mets.items()}

        self._make_degradation_reaction(deg_stoich,mrna,mRNADegradation)


    def _make_degradation_reaction(self, deg_stoich, macromolecule, kind, queue=False):
        reaction = DegradationReaction(id='{}_degradation'.format(macromolecule.id))
        # Assignment to model must be done before since met dict kas string keys
        self.add_reactions([reaction])
        self.degradation_reactions += [reaction]
        reaction.add_metabolites(deg_stoich)
        # Couple with the expression constraint v_deg = k_deg [E]
        vnet = reaction.forward_variable - reaction.reverse_variable
        expr = vnet - macromolecule.kdeg * macromolecule.variable
        self.add_constraint(kind=kind,
                            hook=macromolecule,
                            expr=expr,
                            lb=0,
                            ub=0,
                            queue=queue)


    def populate_expression(self):
        """
        Add the coupling between mRNA availability and ribosome charging
        The number of ribosomes assigned to a mRNA species is lower than
        the number of such mRNA times the max number of ribosomes that can sit
        on the mRNA:
        [RPi] <= loadmax_i*[mRNAi]

        loadmax is : len(peptide_chain)/occupation(ribo)
        "Their distance from one another along the mRNA is at least the size
        of the physical footprint of a ribosome (≈20 nm, BNID 102320, 105000)
        which is the length of about 60 base pairs (length of
        nucleotide ≈0.3 nm, BNID 103777), equivalent to ≈20 aa."
        "http://book.bionumbers.org/how-many-proteins-are-made-per-mrna-molecule/"

        hence:
        [RPi] <= L_nt/Ribo_footprint * [mRNA]

        :return:
        """
        self._populate_rnap()
        self._populate_ribosomes()

        # Now that the ribosome has a complexation reaction, we can add the
        # ribosomal RNAs, and their consumption
        self.add_rrnas()

        ribo_footprint_size = 60 # see docstring

        self._update()

        for the_mrna in self.mrnas:

            # Get the synthesis_flux
            syn_id = self._get_transcription_name(the_mrna.id)
            syn = self.transcription_reactions.get_by_id(syn_id)
            # Add the mass balance constraint for the mrna
            self.add_mass_balance_constraint(syn, the_mrna)

            # Get the ribosomes assigned to this translation
            RPi = getattr(self, camel2underscores(RibosomeUsage.__name__)) \
                    .get_by_id(the_mrna.id).variable

            # Get the mRNA concentration
            mrna_var = the_mrna.variable

            polysome_size = len(the_mrna.gene.rna) / ribo_footprint_size

            # With different scaling :
            # mrnas in μmol.gDW^-1 (mrna_scaling = 1e6)
            # prots in mmol.gDW^-1 (prot_scaling = 1e3)
            # We need to cast mrna concentrations (μmol.gDW^-1) back into mmol.gDW^-1
            #
            # σ_m is mRNA scaling factor, σ_p is protein scaling factor
            #
            # [RPi] <= Lmrna/Lrib * [mRNA]
            # σ_p [RPi] <= Lmrna/Lrib * σ_p/σ_m * σ_m [mRNA]
            # [RPi]_hat <= Lmrna/Lrib * σ_p/σ_m * [mRNA]_hat
            scaling_factor = self._prot_scaling / self._mrna_scaling
            expression_coupling = RPi - polysome_size * scaling_factor * mrna_var

            # Add expression coupling
            self.add_constraint(kind = ExpressionCoupling,
                                hook = the_mrna,
                                expr = expression_coupling,
                                queue = True,
                                ub = 0)

        self._update()
        self.regenerate_variables()
        self.regenerate_constraints()

    def _get_transcription_name(self, the_mrna_id):
        return '{}_transcription'.format(the_mrna_id)

    def add_rnap(self, rnap):
        """
        Adds the RNA Polymerase used by the model.

        :param rnap:
        :type rnap: pytfa.me.Ribosome
        :return:
        """

        self.rnap = rnap

        self.add_enzymes(rnap)

    def _populate_rnap(self):
        """
        Once ribosomes have been assigned to the model, we still need to link
        them to the rest of the variables and constraints. This function creates
        the mass balance constraint on the ribosomes, as well as the total
        ribosome capacity constraint
        :return:
        """
        # 0 -> We still need to add the virtual complexation of RNA Polymerases:
        peptide_stoich = defaultdict(int)
        for rprot_id in self.rnap_genes:
            peptide_stoich[self.peptides.get_by_id(rprot_id)] -= 1

        complexation = ProteinComplexation(id='rnap_complex',
                                           name='RNA Polymerase complexation')
        complexation.add_metabolites(peptide_stoich)
        self.add_reactions([complexation])
        self.complexation_reactions += [complexation]
        self.rnap.complexation = complexation

        # v_complexation =   complexation.forward_variable  \
        #                  - complexation.reverse_variable

        # 1 -> Write the RNAP mass balance
        # Create the mass ba;ance constraint
        self.add_mass_balance_constraint(complexation, self.rnap)

        # 2 -> Parametrize all the transcription reactions with RNAP vmax
        for trans_rxn in self.transcription_reactions:
            self.apply_rnap_catalytic_constraint(trans_rxn)

        # 3 -> Add RNAP capacity constraint
        self.regenerate_variables()

        all_rnap_usage = self.get_variables_of_type(RNAPUsage)
        sum_RMs = symbol_sum(all_rnap_usage)

        usage = sum_RMs - self.rnap.variable

        # Create the capacity constraint
        self.add_constraint(kind=TotalCapacity,
                            hook=self.rnap,
                            expr=usage,
                            lb = 0,
                            ub = 0,
                            )

        # update variable and constraints attributes
        self.regenerate_constraints()
        self.regenerate_variables()

    def apply_rnap_catalytic_constraint(self, reaction):
        """
        Given a translation reaction, apply the constraint that links it with
        RNAP usage
        :param reaction: a TranscriptionReaction
        :type reaction: TranscriptionReaction
        :return:
        """

        # Check that we indeed have a transcription reaction
        assert(isinstance(reaction, TranscriptionReaction))

        RMi = self.add_variable(RNAPUsage, reaction.gene)

        fwd_variable = reaction.forward_variable
        bwd_variable = reaction.reverse_variable

        # v_fwd - v_bwd <= ktrans/length_aa [RNAPi]
        # v_fwd - v_bwd -  ktrans/length_aa [RNAPi] <= 0

        # Scaled in protein concentrations (eg mmol.gDW^-1)
        # σ_m is mRNA scaling factor, σ_p is protein scaling factor
        # v <= k/L [RNAP]
        # σ_m * V <= k/L * σ_m/σ_p * σ_p[RNAP]
        # v_hat <= k/L * σ_m/σ_p * [RNAP]_hat
        v_max = self.rnap.ktrans \
                / reaction.nucleotide_length \
                * (self._mrna_scaling/self._prot_scaling) \
                * RMi

        rnap_constraint_expr = fwd_variable - bwd_variable - v_max


        self.add_constraint(kind=SynthesisConstraint, hook=reaction,
                            expr=rnap_constraint_expr, ub=0)


    def add_ribosome(self, ribosome, free_ratio = 0.2):
        """
        Adds the ribosome used by the model.

        :param ribosome:
        :type ribosome: pytfa.me.Ribosome
        :return:
        """

        self.ribosome = ribosome

        self.add_enzymes(ribosome)

        self.init_ribosome_variables(free_ratio=free_ratio)


    def init_ribosome_variables(self, free_ratio=0.2):
        """
        Adds Free and Total ribosome variables to the models
        :return:
        """
        ## Add variables related to the ribosomes:
        # Total ribsomes
        # self.Rt = self.ribosome.variable # = v_syn^rib/(mu+k_deg^rib)
        # Is a property now
        # Free ribosomes
        self.Rf = self.add_variable(FreeRibosomes, self.ribosome)

        # Add constraint on availability of free ribosomes

        expr = self.Rf - free_ratio * self.Rt
        self.add_constraint(RibosomeRatio,
                             hook=self,
                             expr=expr,
                             id_='rib',
                             lb=0,
                             ub=0)


    @property
    def Rt(self):
        return self.ribosome.variable
        return self.ribosome.variable

    def _populate_ribosomes(self):
        """
        Once ribosomes have been assigned to the model, we still need to link
        them to the rest of the variables and constraints. This function creates
        the mass balance constraint on the ribosomes, as well as the total
        ribosome capacity constraint
        :return:
        """
        # 0 -> We still need to add the virtual complexation of ribosomes:
        # it will be the same for all the translations of the model, so we can
        # call it from the ribosomal protein translation for example

        # /!\ rRNA has mRNA scaling, while peptides have protein scaling

        # σ_m is mRNA scaling factor, σ_p is protein scaling factor

        # d[rProt]/dt = v_translation - v_complexation
        # σ_p * d[rProt]/dt = σ_p * v_translation - σ_p * v_complexation
        # d[rProt]_hat/dt = v_translation_hat - v_complexation_hat

        rprot_stoich = defaultdict(int)
        for rprot_id in self.rprot_genes:
            rprot_stoich[self.peptides.get_by_id(rprot_id)] -= 1


        complexation = ProteinComplexation(id='rib_complex', name='Ribosome complexation')
        complexation.add_metabolites(rprot_stoich)

        self.add_reactions([complexation])

        # Add it to a specific index
        self.complexation_reactions += [complexation]
        self.ribosome.complexation = complexation

        # v_complexation =   complexation.forward_variable  \
        #                  - complexation.reverse_variable

        # 1 -> Write the ribosome mass balance
        # Total amount of ribosome is in:
        # mass_balance_expr =   v_complexation            \
        #                     - self.ribosome.kdeg  * Rt  \
        #                     - self.mu             * Rt

        # Create the mass balance constraint
        self.add_mass_balance_constraint(complexation, self.ribosome)

        # 2 -> Parametrize all the translation reactions with ribosomal vmax
        for trans_rxn in self.translation_reactions:
            self.apply_ribosomal_catalytic_constraint(trans_rxn)

        # 3 -> Add ribosomal capacity constraint
        self.regenerate_variables()

        # CATCH : This is summing ~1500+ variable objects, and for a reason
        # sympy does not like it. Let's cut it in smaller chunks and sum
        # afterwards
        # sum_RPs = sum(self.get_variables_of_type(RibosomeUsage))
        all_ribosome_usage = self.get_variables_of_type(RibosomeUsage)

        # sum_RPs = chunk_sum(all_ribosome_usage)
        sum_RPs = symbol_sum(all_ribosome_usage)

        ribo_usage = sum_RPs + self.Rf - self.Rt

        # Create the capacity constraint
        self.add_constraint(kind=TotalCapacity,
                            hook=self.ribosome,
                            expr=ribo_usage,
                            lb = 0,
                            ub = 0,
                            )

        # update variable and constraints attributes
        self.regenerate_constraints()
        self.regenerate_variables()


    def apply_ribosomal_catalytic_constraint(self, reaction):
        """
        Given a translation reaction, apply the constraint that links it with
        ribosome usage
        :param reaction: a TranslationReaction
        :type reaction: TranslationReaction
        :return:
        """

        # Check that we indeed have a translation reaction
        assert(isinstance(reaction, TranslationReaction))

        RPi = self.add_variable(RibosomeUsage, reaction.gene)

        fwd_variable = reaction.forward_variable
        bwd_variable = reaction.reverse_variable

        # v_fwd - v_bwd <= kribo/length_aa [Ri]
        # v_fwd - v_bwd -  kribo/length_aa [Ri] <= 0

        # No scaling : Flux is in protein scale, and so is the ribosome concentration
        v_max = self.ribosome.kribo \
                / reaction.aminoacid_length \
                * RPi

        ribo_constraint_expr = fwd_variable - bwd_variable - v_max


        self.add_constraint(kind=SynthesisConstraint, hook=reaction,
                            expr=ribo_constraint_expr, ub=0)


    def add_genes(self, genes):
        """
        Oddly I could not find this method in cobra. Adds one or several genes
        to the model.

        :param genes:
        :type genes: Iterable(Gene) or Gene
        :return:
        """
        if hasattr(genes,'__iter__'):
            for g in genes:
                g._model = self
            self.genes += genes
        else:
            genes._model = self
            self.genes += [genes]
    #-------------------------------------------------------------------------#

    def sanitize_varnames(self):
        for met in self.metabolites:
            if met.id[0].isdigit():
                met.id = '_'+met.id
                self.logger.info('Sanitized variable name {}'.format(met.id))
        for rxn in self.reactions:
            if rxn.id[0].isdigit():
                rxn.id = '_'+rxn.id
                self.logger.info('Sanitized variable name {}'.format(rxn.id))

        Model.repair(self)

    def print_info(self, specific = False):
        """
        Print information and counts for the cobra_model
        :return:
        """
        if not specific:
            LCSBModel.print_info(self)

        n_reactions = len(self.reactions)
        n_enzymes = len(self.enzymes)
        n_enzymatic_reactions   = len([x for x in self.reactions   \
                                    if isinstance(x, EnzymaticReaction)])

        info = pd.DataFrame(columns = ['value'])
        info.loc['num enzymes'] = n_enzymes
        info.loc['num enzymatic_reactions'] = n_enzymatic_reactions
        info.loc['pct enzymatic_reactions'] = n_enzymatic_reactions/n_reactions*100
        info.index.name = 'key'

        print(info)

    def __deepcopy__(self, memo):
        """

        :param memo:
        :return:
        """

        return self.copy()

    def copy(self):

        from ..io.dict import model_from_dict, model_to_dict
        dictmodel = model_to_dict(self)
        new = model_from_dict(dictmodel)

        copy_solver_configuration(self, new)

        return new<|MERGE_RESOLUTION|>--- conflicted
+++ resolved
@@ -889,10 +889,6 @@
         sigma_m = self._mrna_scaling
         scaling_factor = self._mrna_scaling/self._prot_scaling
 
-<<<<<<< HEAD
-
-=======
->>>>>>> c6e0ddb8
         translation_fluxes = self.translation_reactions.list_attr('forward_variable')
 
         for _, (charged_trna, uncharged_trna, charging_rxn) in self.trna_dict.items():
@@ -902,19 +898,12 @@
             charged_stoichs = [translation.trna_stoich[charged_trna.id] for
                                     translation in self.translation_reactions]
 
-<<<<<<< HEAD
             v_tsl_c = symbol_sum(
                 [x * y for x, y in zip(charged_stoichs, translation_fluxes)])
 
             charged_expr = sigma_m * charging_rxn.forward_variable \
                            + scaling_factor * v_tsl_c
 
-=======
-            v_tsl_c = symbol_sum([x*y for x,y in zip(charged_stoichs,translation_fluxes)])
-
-            charged_expr = sigma_m * charging_rxn.forward_variable \
-                           + scaling_factor * v_tsl_c
->>>>>>> c6e0ddb8
             self.add_mass_balance_constraint(synthesis_flux=charged_expr,
                                              macromolecule=charged_trna)
 
@@ -923,19 +912,12 @@
             uncharged_stoichs = [translation.trna_stoich[uncharged_trna.id] for
                                     translation in self.translation_reactions]
 
-<<<<<<< HEAD
             v_tsl_u = symbol_sum(
                 [x * y for x, y in zip(uncharged_stoichs, translation_fluxes)])
 
             uncharged_expr = -1 * sigma_m * charging_rxn.forward_variable \
                              + scaling_factor * v_tsl_u
 
-=======
-            v_tsl_u = symbol_sum([x*y for x,y in zip(uncharged_stoichs,translation_fluxes)])
-
-            uncharged_expr = -1 * sigma_m * charging_rxn.forward_variable \
-                             + scaling_factor * v_tsl_u
->>>>>>> c6e0ddb8
             self.add_mass_balance_constraint(synthesis_flux=uncharged_expr,
                                              macromolecule=uncharged_trna)
 
